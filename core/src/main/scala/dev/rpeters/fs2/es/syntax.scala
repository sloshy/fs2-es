--- conflicted
+++ resolved
@@ -32,13 +32,8 @@
 
     /** Apply an event to this state value,
       *
-<<<<<<< HEAD
-      * If a state does not exist and it is created, that indicates it was "initialized" by some starting event. If a
-      * state does exist but `None` is returned after applying this function, that state was removed/deleted.
-=======
       * If a state does not exist and it is created, that indicates it was "initialized" by some starting event.
       * If a state does exist but `None` is returned after applying this function, that state was removed.
->>>>>>> aef6a5b0
       *
       * @param e
       *   An event to apply to your state.
@@ -52,13 +47,8 @@
 
     /** Apply an event to this state value that may not exist.
       *
-<<<<<<< HEAD
-      * If a state does not exist and it is created, that indicates it was "initialized" by some starting event. If a
-      * state does exist but `None` is returned after applying this function, that state was removed/deleted.
-=======
       * If a state does not exist and it is created, that indicates it was "initialized" by some starting event.
       * If a state does exist but `None` is returned after applying this function, that state was removed.
->>>>>>> aef6a5b0
       *
       * @param e
       *   An event to apply to your optional state.
@@ -72,21 +62,11 @@
 
     /** Apply an event to this state value.
       *
-<<<<<<< HEAD
-      * If the value is `Some[A]`, the state is either modified or untouched. If the value is `None`, the state is
-      * deleted/removed.
-      *
-      * @param e
-      *   An event to apply to your state.
-      * @return
-      *   The current state, a modified state, or a deleted/removed state.
-=======
       * If the value is `Some[A]`, the state is either modified or untouched.
       * If the value is `None`, the state is removed.
       *
       * @param e An event to apply to your state.
       * @return The current state, a modified state, or a removed state.
->>>>>>> aef6a5b0
       */
     def handleEvent(e: E): A = ev.handleEvent(a)(e)
   }
