package dev.rpeters.fs2.es

import cats.{Applicative, Functor}
import cats.arrow.Profunctor
import cats.effect.kernel.{Concurrent, Ref}
import cats.syntax.all._
import fs2.{Pipe, Stream}
import fs2.concurrent.{SignallingRef, Topic}
import syntax._

/** An atomic reference that can only be modified through a linear application of events. When you create one, all
  * events are processed with the pre-supplied function you give it during construction. Then, on every call to
  * `doNext`, the state is atomically updated and returned to you.
  */
trait EventState[F[_], E, A] {

  /** Applies the given event to this `EventState` and returns the new resulting state. */
  def doNext(e: E): F[A]

  /** Gets the current value of state. */
  def get: F[A]

  /** Feeds a stream of events into this `EventState`, returning a new stream of all resulting states. The resulting
    * stream should be equivalent to a stream of all changes in state unless there are multiple hookups. When in doubt,
    * apply the Single Writer Principle and only use a single stream to apply updates unless this is not important.
    */
  def hookup: Pipe[F, E, A] = _.evalMap(doNext)

  /** The same as `hookup`, but also gives you the events passed through it as a tuple along with the resulting state.
    */
  def hookupWithInput(implicit F: Functor[F]): Pipe[F, E, (E, A)] = _.evalMap(e => doNext(e).tupleLeft(e))

<<<<<<< HEAD
  /** Feeds a stream of events into this `EventState` and returns the final state. If you don't have a `Sync`
    * constraint, you are probably better off using `doNextStream` or `doNext` directly.
=======
  /** Feeds a stream of events into this `EventState` and returns the final state.
    * If you don't have a `Concurrent` constraint, you are probably better off using `doNextStream` or `doNext` directly.
>>>>>>> aef6a5b0
    */
  def doNext(eventStream: Stream[F, E])(implicit F: Concurrent[F]): F[A] =
    eventStream.through(hookup).compile.drain >> get

  /** Feeds a stream of events into this `EventState` and returns the final state as a singleton stream. */
  def doNextStream(eventStream: Stream[F, E]): Stream[F, A] = eventStream.through(hookup).drain ++ Stream.eval(get)
}

/** An `EventState` implementation that lets you `subscribe` to incoming events. */
trait EventStateTopic[F[_], E, A] extends EventState[F, E, A] {

  /** Get all emitted states from the moment of subscription. Upon subscribing, you will receive the most current state
    * and the event that generated it.
    */
  def subscribe: Stream[F, A]

  /** Pipe a series of events to this `EventState` and receive all updates. This includes updates that are not from this
    * hookup, and may be submitted elsewhere in your program.
    */
  def hookupAndSubscribe: Pipe[F, E, A]
}

/** An `EventState` implementation that lets you continuously monitor state changes. If you are looking to get every
  * single state change, look into `EventStateTopic` instead. This is strictly for scenarios where you don't necessarily
  * want every change, but want the latest changes regularly.
  */
trait SignallingEventState[F[_], E, A] extends EventState[F, E, A] {

  /** A continuous stream of this state's current value at the time of pulling. */
  def continuous: Stream[F, A]

  /** A stream of the latest updates to state. May not include all changes depending on when the current thread pulls.
    */
  def discrete: Stream[F, A]
}

object EventState {

  final class EventStatePartiallyApplied[F[_]: Concurrent]() {
    private def doNextInternal[E, A](e: E, ef: (E, A) => A, state: Ref[F, A]) =
      state.modify { internalA =>
        val next = ef(e, internalA)
        next -> next
      }
    private def finalState[E, A](state: Ref[F, A], ef: (E, A) => A) =
      new EventState[F, E, A] {
        def doNext(e: E): F[A] = doNextInternal(e, ef, state)
        def get: F[A] = state.get
      }

    /** Gives you an `EventState` that is initialized to a starting value. */
    def initial[E, A](a: A)(implicit ev: Driven[E, A]): F[EventState[F, E, Option[A]]] =
      for {
        state <- Ref[F].of(a.some)
      } yield finalState(state, (event, state) => state.handleEvent(event))

<<<<<<< HEAD
    /** Gives you an `EventState` that is initialized to a starting value and cannot be deleted. In the event that an
      * event would otherwise "delete" your state, it keeps the current state value.
=======
    /** Gives you an `EventState` that is initialized to a starting value and cannot be removed.
      * In the event that an event would otherwise "remove" your state, it keeps the current state value.
>>>>>>> aef6a5b0
      */
    def total[E, A](a: A)(implicit ev: DrivenNonEmpty[E, A]): F[EventState[F, E, A]] =
      for {
        state <- Ref[F].of(a)
      } yield finalState(state, (event, state) => state.handleEvent(event))

    /** Gives you an `EventState` that is not yet initialized. */
    def empty[E, A](implicit ev: Driven[E, A]): F[EventState[F, E, Option[A]]] =
      for {
        state <- Ref[F].of(none[A])
      } yield finalState(state, (event, state) => state.handleEvent(event))

    /** Gives you an empty `EventState` powered by a user-defined function. */
    def manualEmpty[E, A](f: (E, Option[A]) => Option[A]): F[EventState[F, E, Option[A]]] =
      for {
        state <- Ref[F].of(none[A])
      } yield finalState(state, f)

    /** Gives you an `EventState` powered by a user-defined function with a starting value. */
    def manualInitial[E, A](a: A)(f: (E, Option[A]) => Option[A]): F[EventState[F, E, Option[A]]] =
      for {
        state <- Ref[F].of(a.some)
      } yield finalState(state, f)

<<<<<<< HEAD
    /** Gives you an `EventState` powered by a user-defined function with a starting value that cannot be deleted. The
      * supplied function ensures that you can never delete your state and it must always have a valid value.
=======
    /** Gives you an `EventState` powered by a user-defined function with a starting value that cannot be removed.
      * The supplied function ensures that you can never remove your state and it must always have a valid value.
>>>>>>> aef6a5b0
      */
    def manualTotal[E, A](a: A)(f: (E, A) => A): F[EventState[F, E, A]] =
      for {
        state <- Ref[F].of(a)
      } yield finalState(state, f)
  }

  /** Selects the set of constructors for a base `EventState`. Also see `topic` and `signalling`.
    */
  def apply[F[_]: Concurrent] = new EventStatePartiallyApplied[F]()

  /** Selects the set of constructors for an `EventStateTopic`, a variant of `EventState` that is subscribable. */
  def topic[F[_]: Concurrent] = new EventStateTopic.EventStateTopicPartiallyApplied[F]()

<<<<<<< HEAD
  /** Selects the set of constructors for a `SignallingEventState`, a variant of `EventState` that is continuously
    * monitorable.
    */
  def signalling[F[_]: Concurrent] = new SignallingEventState.SignallingEventStatePartiallyApplied[F, F]()

  def signallingIn[F[_]: Sync, G[_]: Concurrent] = new SignallingEventState.SignallingEventStatePartiallyApplied[F, G]()
=======
  /** Selects the set of constructors for a `SignallingEventState`, a variant of `EventState` that is continuously monitorable. */
  def signalling[F[_]: Concurrent] = new SignallingEventState.SignallingEventStatePartiallyApplied[F]()
>>>>>>> aef6a5b0

  implicit def attachLogEventState[F[_]: Applicative, E, A]: EventStateLogOps[F, EventState[F, *, *], E, A] =
    new EventStateLogOps[F, EventState[F, *, *], E, A] {
      def attachLog(s: EventState[F, E, A])(log: EventLogSink[F, E]): EventState[F, E, A] = new EventState[F, E, A] {
        def doNext(e: E): F[A] = log.add(e) *> s.doNext(e)
        def get: F[A] = s.get
      }

      def localizeInput[EE](s: EventState[F, E, A])(f: EE => E): EventState[F, EE, A] = new EventState[F, EE, A] {
        def doNext(e: EE): F[A] = s.doNext(f(e))
        def get: F[A] = s.get
      }

      def mapState[AA](s: EventState[F, E, A])(f: A => AA): EventState[F, E, AA] = new EventState[F, E, AA] {
        def doNext(e: E): F[AA] = s.doNext(e).map(f)
        def get: F[AA] = s.get.map(f)
      }

      def attachLogAndApply(s: EventState[F, E, A])(log: FiniteEventLog[F, E, E]): Stream[F, EventState[F, E, A]] =
        log.streamOnce.through(s.hookup).drain ++ Stream.emit(attachLog(s)(log))

    }

  implicit def eventStateProfunctor[F[_]: Functor]: Profunctor[EventState[F, *, *]] =
    new Profunctor[EventState[F, *, *]] {

      def dimap[A, B, C, D](fab: EventState[F, A, B])(f: C => A)(g: B => D): EventState[F, C, D] =
        new EventState[F, C, D] {
          def doNext(e: C): F[D] = fab.doNext(f(e)).map(g)
          def get: F[D] = fab.get.map(g)
        }
    }
}

object EventStateTopic {

  final class EventStateTopicPartiallyApplied[F[_]: Concurrent]() {
    private def doNextInternal[E, A](e: E, state: Ref[F, A], ef: (E, A) => A) =
      state.updateAndGet(ef(e, _))
    private def finalState[E, A](state: Ref[F, A], topic: Topic[F, A], ef: (E, A) => A) =
      new EventStateTopic[F, E, A] {
        def doNext(e: E): F[A] = doNextInternal(e, state, ef).flatMap(a => topic.publish1(a).as(a))
        def get: F[A] = state.get
        def subscribe: Stream[F, A] = topic.subscribe(1)
        def hookupAndSubscribe: Pipe[F, E, A] = s => topic.subscribe(1).concurrently(s.through(hookup))
      }

    /** Gives you an `EventStateTopic` that is initialized to a starting value. */
    def initial[E, A](a: A)(implicit ev: Driven[E, A]): F[EventStateTopic[F, E, Option[A]]] =
      for {
        state <- Ref[F].of(a.some)
        topic <- Topic[F, Option[A]].flatTap(_.publish1(a.some))
      } yield finalState(state, topic, (event, state) => state.handleEvent(event))

<<<<<<< HEAD
    /** Gives you an `EventStateTopic` that is initialized to a starting value and cannot be deleted. In the event that
      * an event would otherwise "delete" your state, it keeps the current state value.
=======
    /** Gives you an `EventStateTopic` that is initialized to a starting value and cannot be removed.
      * In the event that an event would otherwise "remove" your state, it keeps the current state value.
>>>>>>> aef6a5b0
      */
    def total[E, A](a: A)(implicit ev: DrivenNonEmpty[E, A]): F[EventStateTopic[F, E, A]] =
      for {
        state <- Ref[F].of(a)
        topic <- Topic[F, A].flatTap(_.publish1(a))
      } yield finalState(state, topic, (event, state) => state.handleEvent(event))

    /** Gives you an `EventStateTopic` that is not yet initialized. */
    def empty[E, A](implicit ev: Driven[E, A]): F[EventStateTopic[F, E, Option[A]]] =
      for {
        state <- Ref[F].of(none[A])
        topic <- Topic[F, Option[A]].flatTap(_.publish1(none[A]))
      } yield finalState(state, topic, (event, state) => state.handleEvent(event))

    /** Gives you an empty `EventStateTopic` powered by a user-defined function. */
    def manualEmpty[E, A](f: (E, Option[A]) => Option[A]): F[EventStateTopic[F, E, Option[A]]] =
      for {
        state <- Ref[F].of(none[A])
        topic <- Topic[F, Option[A]].flatTap(_.publish1(none))
      } yield finalState(state, topic, f)

    /** Gives you an `EventStateTopic` powered by a user-defined function with a starting value. */
    def manualInitial[E, A](a: A)(f: (E, Option[A]) => Option[A]): F[EventStateTopic[F, E, Option[A]]] =
      for {
        state <- Ref[F].of(a.some)
        topic <- Topic[F, Option[A]].flatTap(_.publish1(a.some))
      } yield finalState(state, topic, f)

    /** Gives you an `EventStateTopic` powered by a user-defined function with a starting value that cannot be removed.
      * The supplied function ensures that you can never remove your state and it must always have a valid value.
      */
    def manualTotal[E, A](a: A)(f: (E, A) => A): F[EventStateTopic[F, E, A]] =
      for {
        state <- Ref[F].of(a)
        topic <- Topic[F, A].flatTap(_.publish1(a))
      } yield finalState(state, topic, f)
  }

  def apply[F[_]: Concurrent] = new EventStateTopicPartiallyApplied[F]()

  implicit def attachLogEventStateTopic[F[_]: Applicative, E, A]: EventStateLogOps[F, EventStateTopic[F, *, *], E, A] =
    new EventStateLogOps[F, EventStateTopic[F, *, *], E, A] {
      def attachLog(s: EventStateTopic[F, E, A])(log: EventLogSink[F, E]): EventStateTopic[F, E, A] =
        new EventStateTopic[F, E, A] {
          def doNext(e: E): F[A] = log.add(e) *> s.doNext(e)
          def get: F[A] = s.get
          def subscribe: Stream[F, A] = s.subscribe
          def hookupAndSubscribe: fs2.Pipe[F, E, A] = _.evalTap(log.add).through(s.hookupAndSubscribe)
        }

      def localizeInput[EE](s: EventStateTopic[F, E, A])(f: EE => E): EventStateTopic[F, EE, A] =
        new EventStateTopic[F, EE, A] {
          def doNext(e: EE): F[A] = s.doNext(f(e))
          def get: F[A] = s.get
          def subscribe: Stream[F, A] = s.subscribe
          def hookupAndSubscribe: fs2.Pipe[F, EE, A] = _.map(f).through(s.hookupAndSubscribe)
        }

      def mapState[AA](s: EventStateTopic[F, E, A])(f: A => AA): EventStateTopic[F, E, AA] =
        new EventStateTopic[F, E, AA] {
          def doNext(e: E): F[AA] = s.doNext(e).map(f)
          def get: F[AA] = s.get.map(f)
          def subscribe: Stream[F, AA] = s.subscribe.map(f)
          def hookupAndSubscribe: fs2.Pipe[F, E, AA] = _.through(s.hookupAndSubscribe).map(f)
        }

      def attachLogAndApply(s: EventStateTopic[F, E, A])(
          log: FiniteEventLog[F, E, E]
      ): Stream[F, EventStateTopic[F, E, A]] =
        log.streamOnce.through(s.hookup).drain ++ Stream.emit(attachLog(s)(log))

    }

  implicit def eventStateTopicProfunctor[F[_]: Functor]: Profunctor[EventStateTopic[F, *, *]] =
    new Profunctor[EventStateTopic[F, *, *]] {

      def dimap[A, B, C, D](fab: EventStateTopic[F, A, B])(f: C => A)(g: B => D): EventStateTopic[F, C, D] =
        new EventStateTopic[F, C, D] {
          def doNext(e: C): F[D] = fab.doNext(f(e)).map(g)
          def get: F[D] = fab.get.map(g)
          def subscribe: Stream[F, D] = fab.subscribe.map(g)
          def hookupAndSubscribe: Pipe[F, C, D] = s => s.map(f).through(fab.hookupAndSubscribe).map(g)
        }
    }
}

object SignallingEventState {

  final class SignallingEventStatePartiallyApplied[F[_]: Concurrent]() {
    private def doNextInternal[E, A](e: E, ef: (E, A) => A, state: SignallingRef[F, A]) =
      state.modify { internalA =>
        val next = ef(e, internalA)
        next -> next
      }
    private def finalState[E, A](state: SignallingRef[F, A], ef: (E, A) => A) =
      new SignallingEventState[F, E, A] {
        def doNext(e: E): F[A] = doNextInternal(e, ef, state)
        def get: F[A] = state.get
        def continuous: Stream[F, A] = state.continuous
        def discrete: Stream[F, A] = state.discrete
      }

    /** Gives you a `SignallingEventState` that is initialized to a starting value. */
    def initial[E, A](a: A)(implicit ev: Driven[E, A]): F[SignallingEventState[F, E, Option[A]]] =
      for {
        state <- SignallingRef[F, Option[A]](a.some)
      } yield finalState(state, (event, state) => state.handleEvent(event))

<<<<<<< HEAD
    /** Gives you a `SignallingEventState` that is initialized to a starting value and cannot be deleted. In the event
      * that an event would otherwise "delete" your state, it keeps the current state value.
=======
    /** Gives you a `SignallingEventState` that is initialized to a starting value and cannot be removed.
      * In the event that an event would otherwise "remove" your state, it keeps the current state value.
>>>>>>> aef6a5b0
      */
    def total[E, A](a: A)(implicit ev: DrivenNonEmpty[E, A]): F[SignallingEventState[F, E, A]] =
      for {
        state <- SignallingRef[F, A](a)
      } yield finalState(state, (event, state) => state.handleEvent(event))

    /** Gives you a `SignallingEventState` that is not yet initialized. */
    def empty[E, A](implicit ev: Driven[E, A]): F[SignallingEventState[F, E, Option[A]]] =
      for {
        state <- SignallingRef[F, Option[A]](none)
      } yield finalState(state, (event, state) => state.handleEvent(event))

    /** Gives you an empty `SignallingEventState` powered by a user-defined function. */
    def manualEmpty[E, A](f: (E, Option[A]) => Option[A]): F[SignallingEventState[F, E, Option[A]]] =
      for {
        state <- SignallingRef[F, Option[A]](none)
      } yield finalState(state, f)

    /** Gives you a `SignallingEventState` powered by a user-defined function with a starting value. */
    def manualInitial[E, A](a: A)(f: (E, Option[A]) => Option[A]): F[SignallingEventState[F, E, Option[A]]] =
      for {
        state <- SignallingRef[F, Option[A]](a.some)
      } yield finalState(state, f)

<<<<<<< HEAD
    /** Gives you a `SignallingEventState` powered by a user-defined function with a starting value that cannot be
      * deleted. The supplied function ensures that you can never delete your state and it must always have a valid
      * value.
=======
    /** Gives you a `SignallingEventState` powered by a user-defined function with a starting value that cannot be removed.
      * The supplied function ensures that you can never remove your state and it must always have a valid value.
>>>>>>> aef6a5b0
      */
    def manualTotal[E, A](a: A)(f: (E, A) => A): F[SignallingEventState[F, E, A]] =
      for {
        state <- SignallingRef[F, A](a)
      } yield finalState(state, f)
  }

  def apply[F[_]: Concurrent] = new SignallingEventStatePartiallyApplied[F]()

  implicit def attachLogSignallingEventState[F[_]: Applicative, E, A]
      : EventStateLogOps[F, SignallingEventState[F, *, *], E, A] =
    new EventStateLogOps[F, SignallingEventState[F, *, *], E, A] {
      def attachLog(s: SignallingEventState[F, E, A])(log: EventLogSink[F, E]): SignallingEventState[F, E, A] =
        new SignallingEventState[F, E, A] {
          def doNext(e: E): F[A] = log.add(e) *> s.doNext(e)
          def get: F[A] = s.get
          def discrete: Stream[F, A] = s.discrete
          def continuous: Stream[F, A] = s.continuous
        }

      def localizeInput[EE](s: SignallingEventState[F, E, A])(f: EE => E): SignallingEventState[F, EE, A] =
        new SignallingEventState[F, EE, A] {
          def doNext(e: EE): F[A] = s.doNext(f(e))
          def get: F[A] = s.get
          def discrete: Stream[F, A] = s.discrete
          def continuous: Stream[F, A] = s.continuous
        }

      def mapState[AA](s: SignallingEventState[F, E, A])(f: A => AA): SignallingEventState[F, E, AA] =
        new SignallingEventState[F, E, AA] {
          def doNext(e: E): F[AA] = s.doNext(e).map(f)
          def get: F[AA] = s.get.map(f)
          def discrete: Stream[F, AA] = s.discrete.map(f)
          def continuous: Stream[F, AA] = s.continuous.map(f)
        }

      def attachLogAndApply(s: SignallingEventState[F, E, A])(
          log: FiniteEventLog[F, E, E]
      ): Stream[F, SignallingEventState[F, E, A]] =
        log.streamOnce.through(s.hookup).drain ++ Stream.emit(attachLog(s)(log))

    }

  implicit def signallingEventStateProfunctor[F[_]: Functor]: Profunctor[SignallingEventState[F, *, *]] =
    new Profunctor[SignallingEventState[F, *, *]] {

      def dimap[A, B, C, D](fab: SignallingEventState[F, A, B])(f: C => A)(g: B => D): SignallingEventState[F, C, D] =
        new SignallingEventState[F, C, D] {
          def doNext(e: C): F[D] = fab.doNext(f(e)).map(g)
          def get: F[D] = fab.get.map(g)
          def discrete: Stream[F, D] = fab.discrete.map(g)
          def continuous: Stream[F, D] = fab.continuous.map(g)
        }
    }
}<|MERGE_RESOLUTION|>--- conflicted
+++ resolved
@@ -30,13 +30,8 @@
     */
   def hookupWithInput(implicit F: Functor[F]): Pipe[F, E, (E, A)] = _.evalMap(e => doNext(e).tupleLeft(e))
 
-<<<<<<< HEAD
-  /** Feeds a stream of events into this `EventState` and returns the final state. If you don't have a `Sync`
-    * constraint, you are probably better off using `doNextStream` or `doNext` directly.
-=======
   /** Feeds a stream of events into this `EventState` and returns the final state.
     * If you don't have a `Concurrent` constraint, you are probably better off using `doNextStream` or `doNext` directly.
->>>>>>> aef6a5b0
     */
   def doNext(eventStream: Stream[F, E])(implicit F: Concurrent[F]): F[A] =
     eventStream.through(hookup).compile.drain >> get
@@ -93,13 +88,8 @@
         state <- Ref[F].of(a.some)
       } yield finalState(state, (event, state) => state.handleEvent(event))
 
-<<<<<<< HEAD
-    /** Gives you an `EventState` that is initialized to a starting value and cannot be deleted. In the event that an
-      * event would otherwise "delete" your state, it keeps the current state value.
-=======
     /** Gives you an `EventState` that is initialized to a starting value and cannot be removed.
       * In the event that an event would otherwise "remove" your state, it keeps the current state value.
->>>>>>> aef6a5b0
       */
     def total[E, A](a: A)(implicit ev: DrivenNonEmpty[E, A]): F[EventState[F, E, A]] =
       for {
@@ -124,13 +114,8 @@
         state <- Ref[F].of(a.some)
       } yield finalState(state, f)
 
-<<<<<<< HEAD
-    /** Gives you an `EventState` powered by a user-defined function with a starting value that cannot be deleted. The
-      * supplied function ensures that you can never delete your state and it must always have a valid value.
-=======
     /** Gives you an `EventState` powered by a user-defined function with a starting value that cannot be removed.
       * The supplied function ensures that you can never remove your state and it must always have a valid value.
->>>>>>> aef6a5b0
       */
     def manualTotal[E, A](a: A)(f: (E, A) => A): F[EventState[F, E, A]] =
       for {
@@ -145,17 +130,8 @@
   /** Selects the set of constructors for an `EventStateTopic`, a variant of `EventState` that is subscribable. */
   def topic[F[_]: Concurrent] = new EventStateTopic.EventStateTopicPartiallyApplied[F]()
 
-<<<<<<< HEAD
-  /** Selects the set of constructors for a `SignallingEventState`, a variant of `EventState` that is continuously
-    * monitorable.
-    */
-  def signalling[F[_]: Concurrent] = new SignallingEventState.SignallingEventStatePartiallyApplied[F, F]()
-
-  def signallingIn[F[_]: Sync, G[_]: Concurrent] = new SignallingEventState.SignallingEventStatePartiallyApplied[F, G]()
-=======
   /** Selects the set of constructors for a `SignallingEventState`, a variant of `EventState` that is continuously monitorable. */
   def signalling[F[_]: Concurrent] = new SignallingEventState.SignallingEventStatePartiallyApplied[F]()
->>>>>>> aef6a5b0
 
   implicit def attachLogEventState[F[_]: Applicative, E, A]: EventStateLogOps[F, EventState[F, *, *], E, A] =
     new EventStateLogOps[F, EventState[F, *, *], E, A] {
@@ -210,13 +186,8 @@
         topic <- Topic[F, Option[A]].flatTap(_.publish1(a.some))
       } yield finalState(state, topic, (event, state) => state.handleEvent(event))
 
-<<<<<<< HEAD
-    /** Gives you an `EventStateTopic` that is initialized to a starting value and cannot be deleted. In the event that
-      * an event would otherwise "delete" your state, it keeps the current state value.
-=======
     /** Gives you an `EventStateTopic` that is initialized to a starting value and cannot be removed.
       * In the event that an event would otherwise "remove" your state, it keeps the current state value.
->>>>>>> aef6a5b0
       */
     def total[E, A](a: A)(implicit ev: DrivenNonEmpty[E, A]): F[EventStateTopic[F, E, A]] =
       for {
@@ -325,13 +296,8 @@
         state <- SignallingRef[F, Option[A]](a.some)
       } yield finalState(state, (event, state) => state.handleEvent(event))
 
-<<<<<<< HEAD
-    /** Gives you a `SignallingEventState` that is initialized to a starting value and cannot be deleted. In the event
-      * that an event would otherwise "delete" your state, it keeps the current state value.
-=======
     /** Gives you a `SignallingEventState` that is initialized to a starting value and cannot be removed.
       * In the event that an event would otherwise "remove" your state, it keeps the current state value.
->>>>>>> aef6a5b0
       */
     def total[E, A](a: A)(implicit ev: DrivenNonEmpty[E, A]): F[SignallingEventState[F, E, A]] =
       for {
@@ -356,14 +322,8 @@
         state <- SignallingRef[F, Option[A]](a.some)
       } yield finalState(state, f)
 
-<<<<<<< HEAD
-    /** Gives you a `SignallingEventState` powered by a user-defined function with a starting value that cannot be
-      * deleted. The supplied function ensures that you can never delete your state and it must always have a valid
-      * value.
-=======
     /** Gives you a `SignallingEventState` powered by a user-defined function with a starting value that cannot be removed.
       * The supplied function ensures that you can never remove your state and it must always have a valid value.
->>>>>>> aef6a5b0
       */
     def manualTotal[E, A](a: A)(f: (E, A) => A): F[SignallingEventState[F, E, A]] =
       for {
