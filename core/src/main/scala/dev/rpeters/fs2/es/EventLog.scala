package dev.rpeters.fs2.es

import cats.{ApplicativeThrow, Contravariant, Functor}
import cats.arrow.Profunctor
import cats.data.{Chain, NonEmptyMap, NonEmptySet}
import cats.effect.kernel.{Concurrent, Deferred, Ref}
import cats.effect.std.Semaphore
import cats.syntax.all._
import fs2.{Chunk, Pipe, Stream}
import fs2.concurrent.{Channel, Topic}
import fs2.Pull

import KeyedContinuousEventLogSource.{KeyedContinuousStreamResult, NonEmptyKeyedContinuousStreamResult}
import syntax._

<<<<<<< HEAD
/** A standard interface for accessing your event log.
  *
  * The `In` type defines the type of all events going into your log. The `Out` type defines the type of all events that
  * you stream out of your log. In many cases, these will be the same, but it is possible to map the input/output types.
  */
trait EventLog[F[_], In, Out] { self =>
=======
trait EventLogSink[F[_], E] { self =>
>>>>>>> aef6a5b0

  /** Add an event `E` to your event log. Should be appended to the tail of your log, and nowhere else.
    *
    * @param e
    *   The event to be added to your event log.
    * @return
    *   `F[Unit]` if nothing abnormal occurs, but may throw depending on the implementation.
    */
  def add(e: E): F[Unit]

  /** Combines this `EventLogSink` with a given `EventLogSource` to form a full `EventLog`.
    * Useful if you make multiple calls to `localizeEvent` or `mapStream` and want to recombine the two halves.
    *
<<<<<<< HEAD
    * Assumes that all events will apply to your state. Useful if your event log corresponds to a single aggregate root.
    * That is, you do not have more than one "state" that your log keeps track of.
    *
    * @return
    *   A stream of all events from your event log. May be repeatedly evaluated for updated results.
=======
    * @param source An `EventLogSource` for streaming events.
    * @return An `EventLog` combining both this sink and source together.
    */
  // def withSource[A](source: EventLogSource[F, A]): EventLog[F, E, A] = EventLog.from(this, source)

  /** Combines this `EventLogSink` with a given `ContinuousEventLogSource` to form a full `ContinuousEventLog`.
    * Useful if you make multiple calls to `localizeEvent` or `mapStream` and want to recombine the two halves.
    *
    * @param source An `EventLogSource` for streaming events.
    * @return An `EventLog` combining both this sink and source together.
>>>>>>> aef6a5b0
    */
  // def withContinuousSource[A](source: EventLogSource[F, A]): EventLog[F, E, A] = EventLog.from(this, source)
}

object EventLogSink {
  implicit def contravariantEventLogSink[F[_]]: Contravariant[EventLogSink[F, *]] =
    new Contravariant[EventLogSink[F, *]] {
      def contramap[A, B](fa: EventLogSink[F, A])(f: B => A): EventLogSink[F, B] = new EventLogSink[F, B] {
        def add(e: B): F[Unit] = fa.add(f(e))
      }
    }
}

/** A source of events from an event log that can be read from start to finish.
  * Implements the method `streamOnce`, from which you have multiple other methods for retrieving state from events.
  * If you would like to stream from the event log continuously, see `ContinuousEventLogSource`.
  */
trait FiniteEventLogSource[F[_], E] {

  /** Stream all events from your event log, up to the latest available event, before completing. */
  def streamOnce: Stream[F, E]

  /** Computes a final state value from your event log.
    *
<<<<<<< HEAD
    * Assumes that all events will apply to your state. Useful if your event log corresponds to a single aggregate root.
    * That is, you do not have more than one "state" that your log keeps track of.
    *
    * @return
    *   A singleton stream of a final state value, assuming it exists.
=======
    * Applies all events to a single state value, and if at least one event is seen, results in a singleton stream containing your final state.
    * Otherwise, the stream will contain a single `None`.
    * Useful if your event log corresponds to a single result value or "aggregate root".
    *
    * @return A singleton stream of a final state value, assuming it exists, or `None`.
>>>>>>> aef6a5b0
    */
  def getState[A](implicit driven: Driven[E, A]): Stream[F, Option[A]] =
    streamOnce.fold(none[A])(_.handleEvent(_))

  /** Computes a final state value from your event log, starting with an initial state.
    *
<<<<<<< HEAD
    * @param initial
    *   Your initial starting state.
    * @return
    *   A singleton stream of a final state value after applying all events to your starting state.
=======
    * Applies all events to a single state value, starting with your initial event supplied.
    * Useful if your event log corresponds to a single result value or "aggregate root".
    *
    * @param initial Your initial starting state.
    * @return A singleton stream of a final state value after applying all events to your starting state.
>>>>>>> aef6a5b0
    */
  def getState[A](initial: A)(implicit driven: DrivenNonEmpty[E, A]): Stream[F, A] =
    streamOnce.fold(initial)(_.handleEvent(_))

}

object FiniteEventLogSource {
  implicit def finiteEventLogSourceFunctor[F[_]]: Functor[FiniteEventLogSource[F, *]] =
    new Functor[FiniteEventLogSource[F, *]] {
      def map[A, B](fa: FiniteEventLogSource[F, A])(f: A => B): FiniteEventLogSource[F, B] =
        new FiniteEventLogSource[F, B] {
          def streamOnce: Stream[F, B] = fa.streamOnce.map(f)
        }
    }
}

/** A variant of `FiniteEventLogSource` that also contains a known key type. */
trait KeyedFiniteEventLogSource[F[_], K, E] extends FiniteEventLogSource[F, E] {

  /** A variant of `streamOnce` that filters by key. Can be overridden in the implementation for efficiency. */
  def streamOnceForKey(key: K)(implicit keyed: Keyed[K, E]) =
    streamOnce.filter(_.getKey == key)

  /** A variant of `streamOnce` that filters by multiple keys. Can be overridden in the implementation for efficiency. */
  def streamOnceForKeyBatch(keys: NonEmptySet[K])(implicit keyed: Keyed[K, E]) =
    streamOnce.filter(e => keys.contains(e.getKey))

  /** Gets a single state as defined by the key you are filtering by.
    *
    * @param key
    *   The key you wish to filter for.
    * @return
    *   A singleton stream of your final state value, assuming it exists.
    */
  def getOneState[A](
      key: K
  )(implicit keyedState: KeyedState[K, E, A]): Stream[F, Option[A]] =
    streamOnceForKey(key).fold(none[A])(_.handleEvent(_))

  /** Gets a single state as defined by the key you are filtering by and an initial state.
    *
<<<<<<< HEAD
    * @param initial
    *   The initial state value you are starting with.
    * @param key
    *   The key you wish to filter for.
    * @return
    *   A singleton stream of your final state value after applying all events to your starting state.
=======
    * @param key The key you wish to filter for.
    * @param initial The initial state value you are starting with.
    * @return A singleton stream of your final state value after applying all events to your starting state.
>>>>>>> aef6a5b0
    */
  def getOneState[A](key: K, initial: A)(implicit keyedState: KeyedStateNonEmpty[K, E, A]): Stream[F, A] =
    streamOnceForKey(key).fold(initial)(_.handleEvent(_))

  /** Computes all final state values from your event log and groups them by-key.
    *
    * @return A singleton stream of all final states grouped by-key from this event log.
    */
  def getAllKeyedStates[A](implicit keyedState: KeyedState[K, E, A]): Stream[F, Map[K, A]] =
    streamOnce.fold(Map.empty[K, A]) { (stateMap, event) =>
      val key = event.getKey
      stateMap.get(key).handleEvent(event) match {
        case Some(v) => stateMap + (key -> v)
        case None    => stateMap - key
      }
    }

  /** Computes all final state values from your event log and groups them by key.
    * This version assumes that all states must exist, and can never be removed, so they must have an initial value.
    *
<<<<<<< HEAD
    * @return
    *   A singleton stream of all final states grouped by-key from this event log.
=======
    * @param initial A function where, for some key, you can derive an initial state.
    * @return A singleton stream of all final states grouped by-key from this event log.
>>>>>>> aef6a5b0
    */
  def getAllKeyedStates[A](initial: K => A)(implicit keyedState: KeyedStateNonEmpty[K, E, A]): Stream[F, Map[K, A]] =
    streamOnce.fold(Map.empty[K, A]) { (stateMap, event) =>
      val key = event.getKey
      stateMap.get(key) match {
        case Some(state) => stateMap + (key -> state.handleEvent(event))
        case None        => stateMap + (key -> initial(key).handleEvent(event))
      }
    }

  /** Computes all final state values from your event log, but only of the keys you specify.
    *
    * @param keys All of the keys you wish to filter for in your result batch.
    * @return A singleton stream of a map of all the final states of your specified keys.
    */
  def getKeyedStateBatch[A](keys: NonEmptySet[K])(implicit keyedState: KeyedState[K, E, A]): Stream[F, Map[K, A]] =
    streamOnceForKeyBatch(keys).fold(Map.empty[K, A]) { (stateMap, event) =>
      val key = event.getKey
      stateMap.get(key).handleEvent(event) match {
        case Some(v) => stateMap + (key -> v)
        case None    => stateMap - key
      }
    }

  /** Computes final state values from your event log and groups them by-key, but only for specific states.
    *
    * This version will only apply states to the keyed states that exist in your initial map. If a state does not exist
    * in the map, it will not be initialized.
    *
    * @param initial
    *   A `NonEmptyMap` of keyed states you wish to apply events to.
    * @return
    *   A singleton stream of a map containing all of your pre-specified keys and their resulting states.
    */
  def getKeyedStateBatch[A](
      initial: NonEmptyMap[K, A]
  )(implicit keyedState: KeyedStateNonEmpty[K, E, A]): Stream[F, NonEmptyMap[K, A]] =
    streamOnceForKeyBatch(initial.keys).fold(initial) { (stateMap, event) =>
      val key = event.getKey
      stateMap(key) match {
        case Some(a) =>
          stateMap.add(key -> a.handleEvent(event))
        case None =>
          stateMap
      }
    }
}

<<<<<<< HEAD
  /** Modify the event input type of this log by showing how you convert from a different type to the existing one.
    *
    * Like `local` on `cats.data.Kleisli`, is sort of an "inverse map" function that lets you change the type of events
    * that you insert into this log.
    *
    * @param f
    *   A function from `A` to the current input type.
    * @return
    *   A new `EventLog` that takes in `A` values and converts them before persisting.
=======
object KeyedFiniteEventLogSource {
  implicit def keyedFiniteEventLogSourceFunctor[F[_], K]: Functor[KeyedFiniteEventLogSource[F, K, *]] =
    new Functor[KeyedFiniteEventLogSource[F, K, *]] {
      def map[A, B](fa: KeyedFiniteEventLogSource[F, K, A])(f: A => B): KeyedFiniteEventLogSource[F, K, B] =
        new KeyedFiniteEventLogSource[F, K, B] {
          def streamOnce: Stream[F, B] = fa.streamOnce.map(f)
        }
    }
}

/** An event log with both a source and sink that has a known end (or last event).
  *
  * The `In` type defines the type of all events going into your log.
  * The `E` type defines the type of all events that you stream out of your log.
  * In many cases, `In` and `E` will be the same, but it is possible to map the input/output types to change them using `contramap` and `map` respectively.
  */
trait FiniteEventLog[F[_], In, Out] extends EventLogSink[F, In] with FiniteEventLogSource[F, Out]

object FiniteEventLog {

  def from[F[_], In, Out](sink: EventLogSink[F, In], source: FiniteEventLogSource[F, Out]) =
    new FiniteEventLog[F, In, Out] {
      def add(e: In): F[Unit] = sink.add(e)
      def streamOnce: Stream[F, Out] = source.streamOnce
    }

  implicit def finiteEventLogProfunctor[F[_]]: Profunctor[FiniteEventLog[F, *, *]] =
    new Profunctor[FiniteEventLog[F, *, *]] {
      override def rmap[A, B, C](io: FiniteEventLog[F, A, B])(f: B => C): FiniteEventLog[F, A, C] =
        new FiniteEventLog[F, A, C] {
          def add(e: A): F[Unit] = io.add(e)
          def streamOnce: Stream[F, C] = io.streamOnce.map(f)
        }

      override def lmap[A, B, C](io: FiniteEventLog[F, A, B])(f: C => A): FiniteEventLog[F, C, B] =
        new FiniteEventLog[F, C, B] {
          def add(e: C): F[Unit] = io.add(f(e))
          def streamOnce: Stream[F, B] = io.streamOnce
        }

      def dimap[A, B, C, D](io: FiniteEventLog[F, A, B])(f: C => A)(g: B => D): FiniteEventLog[F, C, D] =
        new FiniteEventLog[F, C, D] {
          def add(e: C): F[Unit] = io.add(f(e))
          def streamOnce: Stream[F, D] = io.streamOnce.map(g)
        }

    }
}

/** A `FiniteEventLog` that has a known last event as well as keys for every event.
  *
  * This enables you to use certain keyed operations to get the final values of your state.
  *
  * The `K` type defines the key type of your events.
  * The `In` type defines the type of all events going into your log.
  * The `E` type defines the type of all events that you stream out of your log.
  * In many cases, `In` and `E` will be the same, but it is possible to map the input/output types using `contramap` and `map` respectively.
  */
trait KeyedFiniteEventLog[F[_], K, In, Out] extends EventLogSink[F, In] with KeyedFiniteEventLogSource[F, K, Out]

object KeyedFiniteEventLog {

  def from[F[_], K, In, Out](sink: EventLogSink[F, In], source: KeyedFiniteEventLogSource[F, K, Out]) =
    new KeyedFiniteEventLog[F, K, In, Out] {
      def add(e: In): F[Unit] = sink.add(e)
      def streamOnce: Stream[F, Out] = source.streamOnce
    }

  implicit def keyedFiniteEventLogProfunctor[F[_], K]: Profunctor[KeyedFiniteEventLog[F, K, *, *]] =
    new Profunctor[KeyedFiniteEventLog[F, K, *, *]] {
      override def rmap[A, B, C](io: KeyedFiniteEventLog[F, K, A, B])(f: B => C): KeyedFiniteEventLog[F, K, A, C] =
        new KeyedFiniteEventLog[F, K, A, C] {
          def add(e: A): F[Unit] = io.add(e)
          def streamOnce: Stream[F, C] = io.streamOnce.map(f)
        }

      override def lmap[A, B, C](io: KeyedFiniteEventLog[F, K, A, B])(f: C => A): KeyedFiniteEventLog[F, K, C, B] =
        new KeyedFiniteEventLog[F, K, C, B] {
          def add(e: C): F[Unit] = io.add(f(e))
          def streamOnce: Stream[F, B] = io.streamOnce
        }

      def dimap[A, B, C, D](
          io: KeyedFiniteEventLog[F, K, A, B]
      )(f: C => A)(g: B => D): KeyedFiniteEventLog[F, K, C, D] =
        new KeyedFiniteEventLog[F, K, C, D] {
          def add(e: C): F[Unit] = io.add(f(e))
          def streamOnce: Stream[F, D] = io.streamOnce.map(g)
        }

    }
}

/** A source that allows you to continuously stream events as they are published.
  *
  * As opposed to a `FiniteEventLogSource`, there is no known "end point" due to some implementation detail.
  * Because of this, you are not able to get individual states from this event log, but you instead must continuously process events as they come in.
  */
trait ContinuousEventLogSource[F[_], E] {

  /** Continuously streams events from an event log.
    * As opposed to `streamOnce` on `FiniteEventLogSource`, this will continue giving you updates as they come in.
    */
  def streamContinuously: Stream[F, E]

  /** Continuously computes states from your event log.
    *
    * Assumes that all events will apply to a single state value.
    *
    * @return A continuous stream of any state values, assuming any exist.
>>>>>>> aef6a5b0
    */
  def getStateContinuously[A](implicit driven: Driven[E, A]): Stream[F, Option[A]] =
    streamContinuously.scan(none[A])(_.handleEvent(_)).drop(1)

  /** Computes a final state value from your event log, starting with an initial state.
    *
    * Assumes that all events will apply to a single state value.
    *
<<<<<<< HEAD
    * @param f
    *   A function from `Stream[F, Out]` to `Stream[F, A]` (aka an `fs2.Pipe`)
    * @return
    *   A new `EventLog` where the stream of events is modified as you describe.
=======
    * @param initial Your initial starting state.
    * @return A singleton stream of a final state value after applying all events to your starting state.
>>>>>>> aef6a5b0
    */
  def getStateContinuously[A](initial: A)(implicit driven: DrivenNonEmpty[E, A]): Stream[F, A] =
    streamContinuously.scan(initial)(_.handleEvent(_)).drop(1)

}

object ContinuousEventLogSource {
  implicit def continuousEventLogSourceFunctor[F[_]]: Functor[ContinuousEventLogSource[F, *]] =
    new Functor[ContinuousEventLogSource[F, *]] {
      def map[A, B](fa: ContinuousEventLogSource[F, A])(f: A => B): ContinuousEventLogSource[F, B] =
        new ContinuousEventLogSource[F, B] {
          def streamContinuously: Stream[F, B] = fa.streamContinuously.map(f)
        }
    }
}

/** A `ContinuousEventLogSource` where every event has a known key.
  *
  * This allows you to stream evvents and states based on key filters, and can be optimized per-implementation using downstream filtering mechanisms.
  */
trait KeyedContinuousEventLogSource[F[_], K, E] extends ContinuousEventLogSource[F, E] {

  /** A version of `streamContinuously` that filters by-key. */
  def streamContinuouslyForKey(key: K)(implicit keyed: Keyed[K, E]) =
    streamContinuously.filter(_.getKey == key)

  /** A version of `streamContinuously` that filters by multiple keys at once. */
  def streamContinuouslyForKeyBatch(keys: NonEmptySet[K])(implicit keyed: Keyed[K, E]) =
    streamContinuously.filter(e => keys.contains(e.getKey))

  /** Filters by a given key and produces a stream of every known state that occurs.
    *
    * @param key The key you wish to filter for.
    * @return A stream of all known states for the key you filter for, along with the event that produced that state.
    */
  def getOneStateContinuously[A](
      key: K
  )(implicit keyedState: KeyedState[K, E, A]): Stream[F, (E, Option[A])] =
    streamContinuouslyForKey(key)
      .scan(none[E] -> none[A]) { case ((optE, optA), next) => next.some -> optA.handleEvent(next) }
      .drop(1)
      .map { case (optE, optA) => optE.map(_ -> optA) }
      .unNone

  /** Filters by a given key and produces a stream of every known state that occurs, using an initial state value.
    *
    * Uses an initial state value, so that the resulting state is not optional and cannot be erased (unless that c)
    *
    * @param key The key you wish to filter for.
    * @param initial The initial state value you are starting with.
    * @return A stream of all known states for the key you filter for, along with the event that produced that state.
    */
  def getOneStateContinuously[A](key: K, initial: A)(implicit
      keyedState: KeyedStateNonEmpty[K, E, A]
  ): Stream[F, (E, A)] =
    streamContinuouslyForKey(key)
      .scan(none[E] -> initial) { case ((optE, a), next) => next.some -> a.handleEvent(next) }
      .drop(1)
      .collect { case (Some(e), a) => e -> a }

  /** Computes all states from your event log by-key.
    *
    * If an event would have caused a state to be `None`, that entry will not exist in the output map.
    *
    * @return A continuous stream of all states by-key from this event log, along with the most recent event that modified any state and the specific state modified.
    */
  def getAllKeyedStateContinuously[A](implicit
      keyedState: KeyedState[K, E, A]
  ): Stream[F, KeyedContinuousStreamResult[K, E, A]] =
    streamContinuously
      .scan(none[KeyedContinuousStreamResult[K, E, A]]) { (maybeLastState, next) =>
        val key = next.getKey
        val stateMap = maybeLastState.map(_.allStates).getOrElse(Map.empty)
        stateMap.get(key).handleEvent(next) match {
          case Some(v) => KeyedContinuousStreamResult[K, E, A](next, v.some, (stateMap + (key -> v))).some
          case None    => KeyedContinuousStreamResult[K, E, A](next, none, (stateMap - key)).some
        }
      }
      .drop(1)
      .unNone

  /** Computes all states from your event log by-key, with an initial set of starting states.
    *
    * @param initial A `NonEmptyMap` of keyed states you wish to apply events to.
    * @return A continuous stream of a map containing all of your pre-specified keys and their states, along with the most recent event that modified any state.
    */
  def getAllKeyedStateContinuously[A](
      initial: NonEmptyMap[K, A]
  )(implicit
      keyedState: KeyedStateNonEmpty[K, E, A]
  ): Stream[F, NonEmptyKeyedContinuousStreamResult[K, E, A]] =
    streamContinuously
      .scan(none[A] -> none[(E, NonEmptyMap[K, A])]) { case ((maybeLastValue, maybeState), next) =>
        val key = next.getKey
        val stateMap = maybeState.map(_._2).getOrElse(initial)
        stateMap(key) match {
          case Some(a) =>
            val nextValue = a.handleEvent(next)
            nextValue.some -> (next, stateMap.add(key -> nextValue)).some
          case None =>
            none -> (next, stateMap).some
        }
      }
      .drop(1)
      .collect { case (Some(lastValue), Some(state)) =>
        NonEmptyKeyedContinuousStreamResult[K, E, A](state._1, lastValue, state._2)
      }

  /** Produces a stream of states filtered by the keys you specify.
    *
    * @param keys All of the keys you wish to filter for in your result stream.
    * @return A continuous stream of all the states of your specified keys along with the event that triggered them, and the most recently changed state.
    */
  def getKeyedStateBatchContinuously[A](
      keys: NonEmptySet[K]
  )(implicit keyedState: KeyedState[K, E, A]): Stream[F, KeyedContinuousStreamResult[K, E, A]] =
    streamContinuouslyForKeyBatch(keys)
      .scan(none[KeyedContinuousStreamResult[K, E, A]]) { (stateOpt, next) =>
        val key = next.getKey
        val stateMap = stateOpt.map(_.allStates).getOrElse(Map.empty)
        stateMap.get(key).handleEvent(next) match {
          case Some(v) => KeyedContinuousStreamResult[K, E, A](next, v.some, (stateMap + (key -> v))).some
          case None    => KeyedContinuousStreamResult[K, E, A](next, none, (stateMap - key)).some
        }
      }
      .drop(1)
      .unNone

  /** Produces a stream of states filtered by the keys of the key/value pairs you specify.
    *
    * This version will only apply states to the keyed states that exist in your initial map.
    * If a state does not exist in the map, it will not be initialized.
    *
    * @param initial A `NonEmptyMap` of keyed states you wish to apply events to.
    * @return A stream of maps containing all of your pre-specified keys and their states.
    */
  def getKeyedStateBatchContinuously[A](
      initial: NonEmptyMap[K, A]
  )(implicit keyedState: KeyedStateNonEmpty[K, E, A]): Stream[F, NonEmptyKeyedContinuousStreamResult[K, E, A]] =
    streamContinuouslyForKeyBatch(initial.keys)
      .scan(none[A] -> none[(E, NonEmptyMap[K, A])]) { case ((maybeLastValue, maybeLastState), next) =>
        val key = next.getKey
        val stateMap = maybeLastState.map(_._2).getOrElse(initial)
        stateMap(key) match {
          case Some(a) =>
            val nextValue = a.handleEvent(next)
            nextValue.some -> (next, stateMap.add(key -> nextValue)).some
          case None =>
            none -> (next, stateMap).some
        }
      }
      .drop(1)
      .collect { case (Some(lastValue), Some(state)) =>
        NonEmptyKeyedContinuousStreamResult[K, E, A](state._1, lastValue, state._2)
      }
}

object KeyedContinuousEventLogSource {

  /** The results of streaming from a keyed continuous stream. */
  final case class KeyedContinuousStreamResult[K, E, A](event: E, state: Option[A], allStates: Map[K, A])

  /** The results of streaming from a keyed continuous stream after providing an initial value, for non-empty domains. */
  final case class NonEmptyKeyedContinuousStreamResult[K, E, A](event: E, state: A, allStates: NonEmptyMap[K, A])

  implicit def keyedContinuousEventLogSourceFunctor[F[_], K]: Functor[KeyedContinuousEventLogSource[F, K, *]] =
    new Functor[KeyedContinuousEventLogSource[F, K, *]] {
      def map[A, B](fa: KeyedContinuousEventLogSource[F, K, A])(f: A => B): KeyedContinuousEventLogSource[F, K, B] =
        new KeyedContinuousEventLogSource[F, K, B] {
          def streamContinuously: Stream[F, B] = fa.streamContinuously.map(f)
        }
    }
}

/** An event log that allows for streaming events and states continuously, without an end. Also see `FiniteEventLog`. */
trait ContinuousEventLog[F[_], In, Out] extends EventLogSink[F, In] with ContinuousEventLogSource[F, Out]

object ContinuousEventLog {
  implicit def continuousEventLogProfunctor[F[_]]: Profunctor[ContinuousEventLog[F, *, *]] =
    new Profunctor[ContinuousEventLog[F, *, *]] {
      override def rmap[A, B, C](io: ContinuousEventLog[F, A, B])(f: B => C): ContinuousEventLog[F, A, C] =
        new ContinuousEventLog[F, A, C] {
          def add(e: A): F[Unit] = io.add(e)
          def streamContinuously: Stream[F, C] = io.streamContinuously.map(f)
        }

      override def lmap[A, B, C](io: ContinuousEventLog[F, A, B])(f: C => A): ContinuousEventLog[F, C, B] =
        new ContinuousEventLog[F, C, B] {
          def add(e: C): F[Unit] = io.add(f(e))
          def streamContinuously: Stream[F, B] = io.streamContinuously
        }

      def dimap[A, B, C, D](io: ContinuousEventLog[F, A, B])(f: C => A)(g: B => D): ContinuousEventLog[F, C, D] =
        new ContinuousEventLog[F, C, D] {
          def add(e: C): F[Unit] = io.add(f(e))
          def streamContinuously: Stream[F, D] = io.streamContinuously.map(g)
        }

    }
}

/** A `ContinuousEventLog` where every event contains keys. */
trait KeyedContinuousEventLog[F[_], K, In, Out]
    extends EventLogSink[F, In]
    with KeyedContinuousEventLogSource[F, K, Out]

object KeyedContinuousEventLog {
  implicit def keyedContinuousEventLogProfunctor[F[_], K]: Profunctor[KeyedContinuousEventLog[F, K, *, *]] =
    new Profunctor[KeyedContinuousEventLog[F, K, *, *]] {
      override def rmap[A, B, C](
          io: KeyedContinuousEventLog[F, K, A, B]
      )(f: B => C): KeyedContinuousEventLog[F, K, A, C] =
        new KeyedContinuousEventLog[F, K, A, C] {
          def add(e: A): F[Unit] = io.add(e)
          def streamContinuously: Stream[F, C] = io.streamContinuously.map(f)
        }

      override def lmap[A, B, C](
          io: KeyedContinuousEventLog[F, K, A, B]
      )(f: C => A): KeyedContinuousEventLog[F, K, C, B] =
        new KeyedContinuousEventLog[F, K, C, B] {
          def add(e: C): F[Unit] = io.add(f(e))
          def streamContinuously: Stream[F, B] = io.streamContinuously
        }

      def dimap[A, B, C, D](
          io: KeyedContinuousEventLog[F, K, A, B]
      )(f: C => A)(g: B => D): KeyedContinuousEventLog[F, K, C, D] =
        new KeyedContinuousEventLog[F, K, C, D] {
          def add(e: C): F[Unit] = io.add(f(e))
          def streamContinuously: Stream[F, D] = io.streamContinuously.map(g)
        }

    }
}

/** An event log where you can stream events and states "until the end" as well as continuously.
  * Functions as both a `FiniteEventLog` and a `ContinuousEventLog`.
  */
trait EventLog[F[_], In, Out] extends ContinuousEventLog[F, In, Out] with FiniteEventLog[F, In, Out]

object EventLog {

  /** Creates an in-memory event log that you can subscribe to or stream front-to-back.
    * Useful for testing purposes. Do not use for extended periods of time due to increased memory usage.
    *
    * @param bufferSize The size of the buffer for subscribing to continuous events published. Defaults to 512.
    * @return An `EventLog` that operates entirely in-memory.
    */
  def inMemory[F[_]: Concurrent, E](bufferSize: Int = 512) = for {
    top <- Topic[F, E]
    ref <- Concurrent[F].ref[(Chain[E], Option[Deferred[F, Unit]])](Chain.nil -> none)
  } yield {
    new EventLog[F, E, E] {
      def add(e: E): F[Unit] =
        ref
          .modify {
            case (buf, None)    => ((buf :+ e), None) -> top.publish1(e).void
            case (buf, Some(d)) => (buf, Some(d)) -> (d.get >> add(e))
          }
          .flatten
          .void

      def streamContinuously: Stream[F, E] = Stream.eval(Concurrent[F].deferred[Unit]).flatMap { newD =>
        Stream.force(ref.modify[Stream[F, E]] {
          case (buf, Some(currentD)) => (buf, Some(currentD)) -> (Stream.eval(currentD.get) >> streamContinuously)
          case (buf, None) =>
            val next = Stream.resource(top.subscribeAwait(bufferSize)).flatMap { ts =>
              val removeDeferred = ref.update(_._1 -> none)
              Stream.eval(removeDeferred >> newD.complete(())) >> ts.cons(Chunk.chain(buf))
            }
            (buf, Some(newD)) -> next
        })
      }

      def streamOnce: Stream[F, E] = Stream.eval(ref.get.map(_._1)).map(Chunk.chain).flatMap(Stream.chunk)
    }
  }

  implicit def eventLogProfunctor[F[_]]: Profunctor[EventLog[F, *, *]] =
    new Profunctor[EventLog[F, *, *]] {
      override def rmap[A, B, C](io: EventLog[F, A, B])(f: B => C): EventLog[F, A, C] =
        new EventLog[F, A, C] {
          def add(e: A): F[Unit] = io.add(e)
          def streamContinuously: Stream[F, C] = io.streamContinuously.map(f)
          def streamOnce: Stream[F, C] = io.streamOnce.map(f)
        }

      override def lmap[A, B, C](io: EventLog[F, A, B])(f: C => A): EventLog[F, C, B] =
        new EventLog[F, C, B] {
          def add(e: C): F[Unit] = io.add(f(e))
          def streamContinuously: Stream[F, B] = io.streamContinuously
          def streamOnce: Stream[F, B] = io.streamOnce
        }

      def dimap[A, B, C, D](io: EventLog[F, A, B])(f: C => A)(g: B => D): EventLog[F, C, D] =
        new EventLog[F, C, D] {
          def add(e: C): F[Unit] = io.add(f(e))
          def streamContinuously: Stream[F, D] = io.streamContinuously.map(g)
          def streamOnce: Stream[F, D] = io.streamOnce.map(g)
        }

    }
}

/** An `EventLog` where all of your events have a known key type `K`. */
trait KeyedEventLog[F[_], K, In, Out]
    extends KeyedFiniteEventLog[F, K, In, Out]
    with KeyedContinuousEventLog[F, K, In, Out]

object KeyedEventLog {

  /** Creates an in-memory keyed event log that you can subscribe to or stream front-to-back.
    * Useful for testing purposes. Do not use for extended periods of time due to increased memory usage.
    *
    * @param bufferSize The size of the buffer for subscribing to continuous events published. Defaults to 512.
    * @return A `KeyedEventLog` that operates entirely in-memory.
    */
  def inMemory[F[_]: Concurrent, K, E](bufferSize: Int = 512) = EventLog.inMemory[F, E](bufferSize).map { el =>
    new KeyedEventLog[F, K, E, E] {
      def add(e: E): F[Unit] = el.add(e)
      def streamOnce: Stream[F, E] = el.streamOnce
      def streamContinuously: Stream[F, E] = el.streamContinuously
    }
  }

  implicit def keyedEventLogProfunctor[F[_], K]: Profunctor[KeyedEventLog[F, K, *, *]] =
    new Profunctor[KeyedEventLog[F, K, *, *]] {
      override def rmap[A, B, C](io: KeyedEventLog[F, K, A, B])(f: B => C): KeyedEventLog[F, K, A, C] =
        new KeyedEventLog[F, K, A, C] {
          def add(e: A): F[Unit] = io.add(e)
          def streamContinuously: Stream[F, C] = io.streamContinuously.map(f)
          def streamOnce: Stream[F, C] = io.streamOnce.map(f)
          // override key
          // override def streamOnceForKey(key: K)(implicit keyed: Keyed[K, C]): Stream[F, C] =
          //   io.streamOnceForKey(key)(keyed.contramap(f)).map(f)
          // override def streamOnceForKeyBatch(keys: NonEmptySet[K])(implicit keyed: Keyed[K, C]): Stream[F, C] =
          //   io.streamOnceForKeyBatch(keys)(keyed.contramap(f)).map(f)
          // override def streamContinuouslyForKey(key: K)(implicit keyed: Keyed[K, C]): Stream[F, C] =
          //   io.streamContinuouslyForKey(key)(keyed.contramap(f)).map(f)
          // override def streamContinuouslyForKeyBatch(keys: NonEmptySet[K])(implicit keyed: Keyed[K, C]): Stream[F, C] =
          //   io.streamContinuouslyForKeyBatch(keys)(keyed.contramap(f)).map(f)
        }

      override def lmap[A, B, C](io: KeyedEventLog[F, K, A, B])(f: C => A): KeyedEventLog[F, K, C, B] =
        new KeyedEventLog[F, K, C, B] {
          def add(e: C): F[Unit] = io.add(f(e))
          def streamContinuously: Stream[F, B] = io.streamContinuously
          def streamOnce: Stream[F, B] = io.streamOnce
          override def streamOnceForKey(key: K)(implicit keyed: Keyed[K, B]): Stream[F, B] =
            io.streamOnceForKey(key)
          override def streamOnceForKeyBatch(keys: NonEmptySet[K])(implicit keyed: Keyed[K, B]): Stream[F, B] =
            io.streamOnceForKeyBatch(keys)
          override def streamContinuouslyForKey(key: K)(implicit keyed: Keyed[K, B]): Stream[F, B] =
            io.streamContinuouslyForKey(key)
          override def streamContinuouslyForKeyBatch(keys: NonEmptySet[K])(implicit keyed: Keyed[K, B]): Stream[F, B] =
            io.streamContinuouslyForKeyBatch(keys)
        }

      def dimap[A, B, C, D](io: KeyedEventLog[F, K, A, B])(f: C => A)(g: B => D): KeyedEventLog[F, K, C, D] =
        new KeyedEventLog[F, K, C, D] {
          def add(e: C): F[Unit] = io.add(f(e))
          def streamContinuously: Stream[F, D] = io.streamContinuously.map(g)
          def streamOnce: Stream[F, D] = io.streamOnce.map(g)
          override def streamOnceForKey(key: K)(implicit keyed: Keyed[K, D]): Stream[F, D] =
            io.streamOnceForKey(key)(keyed.contramap(g)).map(g)
          override def streamOnceForKeyBatch(keys: NonEmptySet[K])(implicit keyed: Keyed[K, D]): Stream[F, D] =
            io.streamOnceForKeyBatch(keys)(keyed.contramap(g)).map(g)
          override def streamContinuouslyForKey(key: K)(implicit keyed: Keyed[K, D]): Stream[F, D] =
            io.streamContinuouslyForKey(key)(keyed.contramap(g)).map(g)
          override def streamContinuouslyForKeyBatch(keys: NonEmptySet[K])(implicit keyed: Keyed[K, D]): Stream[F, D] =
            io.streamContinuouslyForKeyBatch(keys)(keyed.contramap(g)).map(g)
        }

    }
}<|MERGE_RESOLUTION|>--- conflicted
+++ resolved
@@ -13,16 +13,7 @@
 import KeyedContinuousEventLogSource.{KeyedContinuousStreamResult, NonEmptyKeyedContinuousStreamResult}
 import syntax._
 
-<<<<<<< HEAD
-/** A standard interface for accessing your event log.
-  *
-  * The `In` type defines the type of all events going into your log. The `Out` type defines the type of all events that
-  * you stream out of your log. In many cases, these will be the same, but it is possible to map the input/output types.
-  */
-trait EventLog[F[_], In, Out] { self =>
-=======
 trait EventLogSink[F[_], E] { self =>
->>>>>>> aef6a5b0
 
   /** Add an event `E` to your event log. Should be appended to the tail of your log, and nowhere else.
     *
@@ -36,13 +27,6 @@
   /** Combines this `EventLogSink` with a given `EventLogSource` to form a full `EventLog`.
     * Useful if you make multiple calls to `localizeEvent` or `mapStream` and want to recombine the two halves.
     *
-<<<<<<< HEAD
-    * Assumes that all events will apply to your state. Useful if your event log corresponds to a single aggregate root.
-    * That is, you do not have more than one "state" that your log keeps track of.
-    *
-    * @return
-    *   A stream of all events from your event log. May be repeatedly evaluated for updated results.
-=======
     * @param source An `EventLogSource` for streaming events.
     * @return An `EventLog` combining both this sink and source together.
     */
@@ -53,7 +37,6 @@
     *
     * @param source An `EventLogSource` for streaming events.
     * @return An `EventLog` combining both this sink and source together.
->>>>>>> aef6a5b0
     */
   // def withContinuousSource[A](source: EventLogSource[F, A]): EventLog[F, E, A] = EventLog.from(this, source)
 }
@@ -78,37 +61,22 @@
 
   /** Computes a final state value from your event log.
     *
-<<<<<<< HEAD
-    * Assumes that all events will apply to your state. Useful if your event log corresponds to a single aggregate root.
-    * That is, you do not have more than one "state" that your log keeps track of.
-    *
-    * @return
-    *   A singleton stream of a final state value, assuming it exists.
-=======
     * Applies all events to a single state value, and if at least one event is seen, results in a singleton stream containing your final state.
     * Otherwise, the stream will contain a single `None`.
     * Useful if your event log corresponds to a single result value or "aggregate root".
     *
     * @return A singleton stream of a final state value, assuming it exists, or `None`.
->>>>>>> aef6a5b0
     */
   def getState[A](implicit driven: Driven[E, A]): Stream[F, Option[A]] =
     streamOnce.fold(none[A])(_.handleEvent(_))
 
   /** Computes a final state value from your event log, starting with an initial state.
     *
-<<<<<<< HEAD
-    * @param initial
-    *   Your initial starting state.
-    * @return
-    *   A singleton stream of a final state value after applying all events to your starting state.
-=======
     * Applies all events to a single state value, starting with your initial event supplied.
     * Useful if your event log corresponds to a single result value or "aggregate root".
     *
     * @param initial Your initial starting state.
     * @return A singleton stream of a final state value after applying all events to your starting state.
->>>>>>> aef6a5b0
     */
   def getState[A](initial: A)(implicit driven: DrivenNonEmpty[E, A]): Stream[F, A] =
     streamOnce.fold(initial)(_.handleEvent(_))
@@ -150,18 +118,9 @@
 
   /** Gets a single state as defined by the key you are filtering by and an initial state.
     *
-<<<<<<< HEAD
-    * @param initial
-    *   The initial state value you are starting with.
-    * @param key
-    *   The key you wish to filter for.
-    * @return
-    *   A singleton stream of your final state value after applying all events to your starting state.
-=======
     * @param key The key you wish to filter for.
     * @param initial The initial state value you are starting with.
     * @return A singleton stream of your final state value after applying all events to your starting state.
->>>>>>> aef6a5b0
     */
   def getOneState[A](key: K, initial: A)(implicit keyedState: KeyedStateNonEmpty[K, E, A]): Stream[F, A] =
     streamOnceForKey(key).fold(initial)(_.handleEvent(_))
@@ -182,13 +141,8 @@
   /** Computes all final state values from your event log and groups them by key.
     * This version assumes that all states must exist, and can never be removed, so they must have an initial value.
     *
-<<<<<<< HEAD
-    * @return
-    *   A singleton stream of all final states grouped by-key from this event log.
-=======
     * @param initial A function where, for some key, you can derive an initial state.
     * @return A singleton stream of all final states grouped by-key from this event log.
->>>>>>> aef6a5b0
     */
   def getAllKeyedStates[A](initial: K => A)(implicit keyedState: KeyedStateNonEmpty[K, E, A]): Stream[F, Map[K, A]] =
     streamOnce.fold(Map.empty[K, A]) { (stateMap, event) =>
@@ -237,17 +191,6 @@
     }
 }
 
-<<<<<<< HEAD
-  /** Modify the event input type of this log by showing how you convert from a different type to the existing one.
-    *
-    * Like `local` on `cats.data.Kleisli`, is sort of an "inverse map" function that lets you change the type of events
-    * that you insert into this log.
-    *
-    * @param f
-    *   A function from `A` to the current input type.
-    * @return
-    *   A new `EventLog` that takes in `A` values and converts them before persisting.
-=======
 object KeyedFiniteEventLogSource {
   implicit def keyedFiniteEventLogSourceFunctor[F[_], K]: Functor[KeyedFiniteEventLogSource[F, K, *]] =
     new Functor[KeyedFiniteEventLogSource[F, K, *]] {
@@ -358,7 +301,6 @@
     * Assumes that all events will apply to a single state value.
     *
     * @return A continuous stream of any state values, assuming any exist.
->>>>>>> aef6a5b0
     */
   def getStateContinuously[A](implicit driven: Driven[E, A]): Stream[F, Option[A]] =
     streamContinuously.scan(none[A])(_.handleEvent(_)).drop(1)
@@ -367,15 +309,8 @@
     *
     * Assumes that all events will apply to a single state value.
     *
-<<<<<<< HEAD
-    * @param f
-    *   A function from `Stream[F, Out]` to `Stream[F, A]` (aka an `fs2.Pipe`)
-    * @return
-    *   A new `EventLog` where the stream of events is modified as you describe.
-=======
     * @param initial Your initial starting state.
     * @return A singleton stream of a final state value after applying all events to your starting state.
->>>>>>> aef6a5b0
     */
   def getStateContinuously[A](initial: A)(implicit driven: DrivenNonEmpty[E, A]): Stream[F, A] =
     streamContinuously.scan(initial)(_.handleEvent(_)).drop(1)
