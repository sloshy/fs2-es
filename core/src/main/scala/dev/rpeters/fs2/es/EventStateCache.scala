package dev.rpeters.fs2.es

import cats.{Applicative, Functor}
import cats.ApplicativeThrow
import cats.arrow.Profunctor
import cats.Contravariant
import cats.data.NonEmptySet
import cats.effect.Concurrent
import cats.effect.kernel.{Spawn, Deferred, Ref, Temporal}
import cats.syntax.all._
import data._
import fs2.{Pipe, Stream}

import scala.concurrent.duration._
import syntax._

/** Caches EventState values by key, allowing you to use event-sourced state repeatedly. */
trait EventStateCache[F[_], K, E, A] { self =>

  /** Access some state by key if it exists in your event log.
    *
    * If state is in-memory, it is immediately accessed and passed to your function. If state is not in-memory but
    * exists in the event log, it is rebuilt from your event log, cached, and then passed to your function. If state
    * does not exist at all, returns `None`.
    *
    * @param k
    *   The key of your event-sourced state value.
    * @param f
    *   A function you want to apply to your state.
    * @return
    *   A value derived from the current state at this key, if it exists.
    */
  def use[B](k: K)(f: A => F[B]): F[Option[B]]

  /** Access some state by key if it exists in your event log without caching it if it is not already cached.
    *
    * Compared to `use`, has the same semantics as far as loading from the event log goes, but the final state is not
    * cached in-memory. Useful for one-off accesses that you know for sure will not be frequent.
    *
    * @param k
    *   The key of your event-sourced state value.
    * @param f
    *   A function you want to apply to your state.
    * @return
    *   A value derived from the current state at this key, if it exists.
    */
  def useDontCache[B](k: K)(f: A => F[B]): F[Option[B]]

<<<<<<< HEAD
  /** Applies an event to your event log, and then to any in-memory states. If necessary, will try to load state from
    * the event log and cache state as necessary.
=======
  /** Applies an event to your event log, and then to any in-memory states.
    * If necessary, will try to load state from the event log and cache state.
>>>>>>> aef6a5b0
    *
    * If you would like newly-initialized states to be cached in-memory, use `addAndCache` instead.
    *
    * @param e
    *   The event you are applying to your event log and state.
    * @return
    *   Either the resulting in-memory state, if it has been modified, or `None`.
    */
  def addOnlyCached(e: E): F[Option[A]]

  /** Applies an event to your event log, and then to any in-memory states. Will cache a newly initialized state
    * in-memory. If you only want to modify in-memory state without caching new values, use `add` instead.
    *
    * @param e
    *   The event you are applying to your event log and state.
    * @return
    *   Either the resulting state in your cache, or an `EmptyState` specifying why the event did not apply.
    */
  def addAndCache(e: E): F[Either[EmptyState, A]]

<<<<<<< HEAD
  /** Applies an event to only the event log, deleting any key that might have matched the event from your cache. After
    * calling this, If you try to use state that this event maps to, you will reload state from the event log on the
    * next access. This is to ensure internal consistency and the event log as your source of truth.
=======
  /** Applies an event to only the event log, removing any key that might have matched the event from your cache.
    * After calling this, If you try to use state that this event maps to, you will reload state from the event log on the next access.
    * This is to ensure internal consistency and the event log as your source of truth.
    *
    * @param e The event you are applying to your event log.
>>>>>>> aef6a5b0
    */
  def addAndRemove(e: E): F[Unit]

  /** Loads the specified keys into memory and returns their states if they exist. */
  def loadBatch(keys: NonEmptySet[K]): F[Map[K, A]]

  /** Applies a stream of new events, first to the event log and then in-memory states. If any events do not apply to a
    * state that is currently in-memory, an `EmptyState` is emitted
    */
  val hookupOnlyCached: Pipe[F, E, Option[A]] = _.evalMap(addOnlyCached)

  /** Applies a stream of new events, first to the event log, and then to any in-memory states. Will cache newly
    * initialized state in-memory. If you only want to modify in-memory state without caching new values, use
    * `hookupOnlyCached` instead.
    */
  val hookupAndCache: Pipe[F, E, Either[EmptyState, A]] = _.evalMap(addAndCache)

  /** Applies a stream of new events only to the event log, disregarding state. For consistency, every state that
    * matches the key from your events will be removed from the cache. This ensures that, if you try to use state that
    * these events map to, you will get the correct state back.
    */
  val hookupQuick: Pipe[F, E, Unit] = _.evalMap(addAndRemove)

  /** Applies a stream of new events, first to the event log, and then to any in-memory states.
    *
    * Similar to `hookup` except it gives you the event that resulted in that state.
    */
  def hookupOnlyCachedWithInput(implicit F: Functor[F]): Pipe[F, E, (E, Option[A])] =
    _.evalMap(e => addOnlyCached(e).tupleLeft(e))

  /** Applies a stream of new events, first to the event log, and then to any in-memory states. Will cache newly
    * initialized state in-memory. If you only want to modify in-memory state without caching new values, use
    * `hookupWithInput` instead.
    *
    * Similar to `hookupAndCache` except it gives you the event that resulted in that state.
    */
  def hookupAndCacheWithInput(implicit F: Functor[F]): Pipe[F, E, (E, Either[EmptyState, A])] =
    _.evalMap(e => addAndCache(e).tupleLeft(e))

  /** Applies a stream of new events, deleting any in-memory states they would apply to by-key, and returns the input
    * event. For consistency, every state that matches the key from your events will be removed from the cache. This
    * ensures that, if you try to use state that these events map to, you will get the correct state back.
    */
<<<<<<< HEAD
  def hookupQuickWithInput(implicit F: Functor[F]): Pipe[F, E, E] = _.evalMap(e => addQuick(e).as(e))

  /** Similar to `EventLog#localizeInput`, this allows you to transform the expected input event type. */
  def localizeInput[EE](f: EE => E): EventStateCache[F, K, EE, A] = new EventStateCache[F, K, EE, A] {
    def use[B](k: K)(f: A => F[B]): F[Option[B]] = self.use(k)(f)
    def useDontCache[B](k: K)(f: A => F[B]): F[Option[B]] = self.useDontCache(k)(f)
    def addOnlyCached(e: EE): F[Option[A]] = self.addOnlyCached(f(e))
    def addAndCache(e: EE): F[Either[EmptyState, A]] = self.addAndCache(f(e))
    def addQuick(e: EE): F[Unit] = self.addQuick((f(e)))
  }

  /** Similar to `EventLog#mapOutput`, this allows you to transform the state result on output. Note: does not affect
    * stored states, only the output value.
    */
  def mapState[AA](mapF: A => AA)(implicit F: Applicative[F]): EventStateCache[F, K, E, AA] =
    new EventStateCache[F, K, E, AA] {
      def use[B](k: K)(f: AA => F[B]): F[Option[B]] = self.use(k)(a => f(mapF(a)))
      def useDontCache[B](k: K)(f: AA => F[B]): F[Option[B]] = self.useDontCache(k)(a => f(mapF(a)))
      def addOnlyCached(e: E): F[Option[AA]] = self.addOnlyCached(e).map(_.map(mapF))
      def addAndCache(e: E): F[Either[EmptyState, AA]] = self.addAndCache(e).map(_.map(mapF))
      def addQuick(e: E): F[Unit] = self.addQuick(e)
    }
=======
  def hookupQuickWithInput(implicit F: Functor[F]): Pipe[F, E, E] = _.evalMap(e => addAndRemove(e).as(e))
>>>>>>> aef6a5b0
}

object EventStateCache {

  final class InMemoryEventStateCachePartiallyApplied[F[_]: Concurrent]() {

<<<<<<< HEAD
    /** Create an EventStateCache backed by the supplied event log. As many as `maxStates` states are kept in-memory at
      * once, with the least-recently-used ones removed if that limit is reached. States are also kept in-memory for the
      * specified duration of time, and are then discarded. The next time a state is requested, if it has expired or
      * been removed after hitting the max bound, it is restored from your event log.
=======
    /** Create an in-memory EventStateCache backed by the supplied event log.
      * As many as `maxStates` states are kept in-memory at once, with the least-recently-used ones removed if that limit is reached.
      * States are also kept in-memory for the specified duration of time, and are then discarded.
      * The next time a state is requested, if it has expired or been removed after hitting the max bound, it is restored from your event log.
>>>>>>> aef6a5b0
      *
      * @param log
      *   Your event log you are restoring state from.
      * @param maxStates
      *   The maximum number of elements to try to keep in memory at once. Initial value is an arbitrary limit of 1024.
      * @param ttl
      *   The ttlation for states to remain in memory. Default is 2 minutes.
      * @param existenceCheck
      *   A function to quickly determine if a state exists or not before consulting the event log.
      * @return
      *   A new `EventStateCache` that loads states into memory and temporarily caches them.
      */
    def timedBounded[K, E, A](
        log: KeyedFiniteEventLog[F, K, E, E],
        maxStates: Int = 1024,
        ttl: FiniteDuration = 2.minutes,
        existenceCheck: K => F[Boolean] = (_: K) => true.pure[F]
    )(implicit keyedState: KeyedState[K, E, A], F: Temporal[F]) = for {
      deferredMap <- DeferredMap[F].empty[K, Option[ExpiringRef[F, EventState[F, E, Option[A]]]]]
      lru <- LRU[F, K]
    } yield new EventStateCache[F, K, E, A] {
      private def notFound[A]: Either[EmptyState, A] = EmptyState.NotFound.asLeft
      private def removed[A]: Either[EmptyState, A] = EmptyState.Removed.asLeft
      private def lruUse(k: K) = lru.use(k).flatMap { count =>
        if (count > maxStates) lru.pop.flatMap(_.map(deferredMap.del).map(_.void).getOrElse(Applicative[F].unit)).void
        else Applicative[F].unit
      }
      private def useEventState[B](k: K)(f: EventState[F, E, Option[A]] => F[B]): F[Option[B]] = {
        val doTheThing: F[Option[B]] = deferredMap
          .getOrAddF(k) {
            log.getOneState[A](k).unNone.compile.last.flatMap {
              case Some(state) =>
                EventState[F].initial[E, A](state).flatMap { es =>
                  ExpiringRef[F]
                    .timed(es, ttl)
                    .flatTap(exp => Spawn[F].start(exp.expired >> lru.del(k) >> deferredMap.del(k)))
                    .map(_.some)
                }
              case None =>
                lru.del(k) >> deferredMap.del(k).as(none)
            }
          }
          .flatMap {
            case Some(exp) =>
              lruUse(k) >> exp.use(f)
            case None =>
              none.pure[F]
          }

        existenceCheck(k).ifM(
          doTheThing,
          lru.del(k) >> deferredMap.del(k).as(none)
        )
      }

      def use[B](k: K)(f: A => F[B]): F[Option[B]] = {
        useEventState(k)(_.get.flatMap(_.traverse(f))).map {
          case Some(Some(v)) => v.some
          case _             => none
        }
      }

      def useDontCache[B](k: K)(f: A => F[B]): F[Option[B]] = {
        deferredMap.getOpt(k).flatMap {
          case Some(Some(exp)) => exp.use(e => lruUse(k) >> e.get.flatMap(_.traverse(f))).map(_.flatten)
          case _ =>
            val getFromLog: F[Option[B]] = log.getOneState[A](k).unNone.compile.last.flatMap {
              case Some(v) => f(v).map(_.some)
              case None    => none.pure[F]
            }
            val del = lru.del(k) >> deferredMap.del(k).as(none[B])
            existenceCheck(k).ifM(getFromLog, del)
        }
      }

      def addOnlyCached(e: E): F[Option[A]] =
        deferredMap
          .getOpt(e.getKey)
          .flatMap {
            case Some(Some(exp)) =>
              exp.use(es => log.add(e) >> lruUse(e.getKey) >> es.doNext(e)).flatMap {
                case Some(Some(v)) => v.some.pure[F] //State exists in cache
                case Some(None) =>
                  lru.del(e.getKey) >> deferredMap.del(e.getKey).as(none) //Key was removed after applying event
                case None => log.add(e).as(none) //State does not exist in cache
              }
            case Some(None) => log.add(e) >> lru.del(e.getKey) >> deferredMap.del(e.getKey).as(none) //State is expired
            case None       => log.add(e).as(none) //Nothing exists in cache
          }

      def addAndCache(e: E): F[Either[EmptyState, A]] =
        useEventState(e.getKey)(es => log.add(e) >> lruUse(e.getKey) >> es.doNext(e)).flatMap {
          case Some(Some(v)) => v.asRight.pure[F] //State exists in cache
          case Some(None) =>
            lru.del(e.getKey) >> deferredMap.del(e.getKey).as(removed) //Key was removed after applying event
          case None =>
            //State does not exist in cache
            log.add(e).flatMap { _ =>
              None.handleEvent(e) match {
                case Some(v) =>
                  for { //TODO: reexamine whether or not this properly works concurrently - the second usage should always await on deferredmap
                    d <- Deferred[F, Option[ExpiringRef[F, EventState[F, E, Option[A]]]]]
                    _ <- deferredMap.add(e.getKey)(d)
                    es <- EventState[F].initial[E, A](v)
                    _ <- lruUse(e.getKey)
                    expref <- ExpiringRef[F].timed(es, ttl)
                    _ <- d.complete(expref.some)
                  } yield v.asRight
                case None => notFound.pure[F]
              }
            }
        }

      def addAndRemove(e: E): F[Unit] = log.add(e) >> lru.del(e.getKey) >> deferredMap.del(e.getKey).void

      def loadBatch(keys: NonEmptySet[K]): F[Map[K, A]] = {
        val size = keys.size
        if (size > maxStates) {
          ApplicativeThrow[F].raiseError(
            new IllegalArgumentException(
              s"Cannot load $size keys into memory when you have an upper bound of $maxStates"
            )
          )
        } else {
          log
            .getKeyedStateBatch[A](keys)
            .evalMap { m =>
              m.toList.traverse { case (k, v) =>
                for {
                  d <- Deferred[F, Option[ExpiringRef[F, EventState[F, E, Option[A]]]]]
                  _ <- deferredMap.add(k)(d)
                  es <- EventState[F].initial[E, A](v)
                  _ <- lruUse(k)
                  expref <- ExpiringRef[F].timed(es, ttl)
                  _ <- d.complete(expref.some)
                } yield k -> v
              }
            }
            .compile
            .lastOrError
            .map(_.toMap)
        }
      }
    }

<<<<<<< HEAD
    /** Create an EventStateCache backed by the supplied event log. Buffers up to `maxStates` states in-memory at once,
      * with the least-recently-used ones removed if that limit is reached. The next time a state is requested after
      * being removed, it is restored from your event log.
=======
    /** Create an in-memory EventStateCache backed by the supplied event log.
      * Buffers up to `maxStates` states in-memory at once, with the least-recently-used ones removed if that limit is reached.
      * The next time a state is requested after being removed, it is restored from your event log.
>>>>>>> aef6a5b0
      *
      * @param log
      *   Your event log you are restoring state from.
      * @param maxStates
      *   The maximum number of elements to try to keep in memory at once. Initial value is an arbitrary limit of 1024.
      * @param ttl
      *   The ttlation for states to remain in memory. Default is 2 minutes.
      * @param existenceCheck
      *   A function to quickly determine if a state exists or not before consulting the event log.
      * @return
      *   A new `EventStateCache` that loads states into memory and temporarily caches them.
      */
    def bounded[K, E, A](
        log: KeyedFiniteEventLog[F, K, E, E],
        maxStates: Int = 1024,
        existenceCheck: K => F[Boolean] = (_: K) => true.pure[F]
    )(implicit keyedState: KeyedState[K, E, A]) = for {
      deferredMap <- DeferredMap[F].empty[K, Option[EventState[F, E, Option[A]]]]
      lru <- LRU[F, K]
    } yield new EventStateCache[F, K, E, A] {
      private def notFound[A]: Either[EmptyState, A] = EmptyState.NotFound.asLeft
      private def removed[A]: Either[EmptyState, A] = EmptyState.Removed.asLeft
      private def lruUse(k: K) = lru.use(k).flatMap { count =>
        if (count > maxStates) lru.pop.flatMap(_.map(deferredMap.del).map(_.void).getOrElse(Applicative[F].unit)).void
        else Applicative[F].unit
      }
      private def useEventState[B](k: K)(f: EventState[F, E, Option[A]] => F[B]): F[Option[B]] = {
        val doTheThing: F[Option[B]] = deferredMap
          .getOrAddF(k) {
            log.getOneState[A](k).unNone.compile.last.flatMap {
              case Some(state) =>
                EventState[F].initial[E, A](state).flatMap { es =>
                  lruUse(k).as(es.some)
                }
              case None =>
                deferredMap.del(k).as(none)
            }
          }
          .flatMap {
            case Some(es) =>
              f(es).map(_.some)
            case None =>
              none.pure[F]
          }

        existenceCheck(k).ifM(
          doTheThing,
          deferredMap.del(k).as(none)
        )
      }

      def use[B](k: K)(f: A => F[B]): F[Option[B]] = {
        useEventState(k)(_.get.flatMap(_.traverse(f))).flatMap {
          case Some(Some(v)) => v.some.pure[F]
          case _             => none.pure[F]
        }
      }

      def useDontCache[B](k: K)(f: A => F[B]): F[Option[B]] = {
        deferredMap.getOpt(k).flatMap {
          case Some(Some(es)) => lruUse(k) >> es.get.flatMap(_.traverse(f))
          case _ =>
            val getFromLog: F[Option[B]] = log.getOneState[A](k).unNone.compile.last.flatMap {
              case Some(v) => f(v).map(_.some)
              case None    => none.pure[F]
            }
            val del = lru.del(k) >> deferredMap.del(k).as(none[B])
            existenceCheck(k).ifM(getFromLog, del)
        }
      }

      def addOnlyCached(e: E): F[Option[A]] =
        deferredMap
          .getOpt(e.getKey)
          .flatMap {
            case Some(Some(es)) =>
              log.add(e) >> lruUse(e.getKey) >> es.doNext(e).flatMap {
                case Some(v) => v.some.pure[F] //State exists in cache
                case None    => deferredMap.del(e.getKey).as(none) //Key was removed after applying event
              }
            case Some(None) => log.add(e) >> lru.del(e.getKey) >> deferredMap.del(e.getKey).as(none)
            case None       => log.add(e).as(none)
          }

      def addAndCache(e: E): F[Either[EmptyState, A]] =
        useEventState(e.getKey)(es => log.add(e) >> es.doNext(e)).flatMap {
          case Some(Some(v)) => v.asRight.pure[F] //State exists in cache
          case Some(None) =>
            lru.del(e.getKey) >> deferredMap.del(e.getKey).as(removed) //Key was removed after applying event
          case None =>
            //State does not exist in cache
            log.add(e).flatMap { _ =>
              None.handleEvent(e) match {
                case Some(v) =>
                  for {
                    d <- Deferred[F, Option[EventState[F, E, Option[A]]]]
                    _ <- deferredMap.add(e.getKey)(d)
                    es <- EventState[F].initial[E, A](v)
                    _ <- lru.use(e.getKey)
                    _ <- d.complete(es.some)
                  } yield v.asRight
                case None => notFound.pure[F]
              }
            }
        }

      def addAndRemove(e: E): F[Unit] = log.add(e) >> lru.del(e.getKey) >> deferredMap.del(e.getKey).void

      def loadBatch(keys: NonEmptySet[K]): F[Map[K, A]] = {
        val size = keys.size
        if (size > maxStates) {
          ApplicativeThrow[F].raiseError(
            new IllegalArgumentException(
              s"Cannot load $size keys into memory when you have an upper bound of $maxStates"
            )
          )
        } else {
          log
            .getKeyedStateBatch[A](keys)
            .evalMap { m =>
              m.toList.traverse { case (k, v) =>
                for {
                  d <- Deferred[F, Option[EventState[F, E, Option[A]]]]
                  _ <- deferredMap.add(k)(d)
                  es <- EventState[F].initial[E, A](v)
                  _ <- lruUse(k)
                  _ <- d.complete(es.some)
                } yield k -> v
              }
            }
            .compile
            .lastOrError
            .map(_.toMap)
        }
      }

    }

<<<<<<< HEAD
    /** Create an EventStateCache backed by the supplied event log. Buffers up to `maxStates` states in-memory at once,
      * with the least-recently-used ones removed if that limit is reached. The next time a state is requested after
      * being removed, it is restored from your event log.
=======
    /** Create an in-memory EventStateCache backed by the supplied event log.
      * Buffers up to `maxStates` states in-memory at once, with the least-recently-used ones removed if that limit is reached.
      * The next time a state is requested after being removed, it is restored from your event log.
>>>>>>> aef6a5b0
      *
      * @param log
      *   Your event log you are restoring state from.
      * @param maxStates
      *   The maximum number of elements to try to keep in memory at once. Initial value is an arbitrary limit of 1024.
      * @param ttl
      *   The ttlation for states to remain in memory. Default is 2 minutes.
      * @param existenceCheck
      *   A function to quickly determine if a state exists or not before consulting the event log.
      * @return
      *   A new `EventStateCache` that loads states into memory and temporarily caches them.
      */
    def unbounded[K, E, A](
        log: KeyedFiniteEventLog[F, K, E, E],
        existenceCheck: K => F[Boolean] = (_: K) => true.pure[F]
    )(implicit keyedState: KeyedState[K, E, A]) = for {
      deferredMap <- DeferredMap[F].empty[K, Option[EventState[F, E, Option[A]]]]
    } yield new EventStateCache[F, K, E, A] {
      private def notFound[A]: Either[EmptyState, A] = EmptyState.NotFound.asLeft
      private def removed[A]: Either[EmptyState, A] = EmptyState.Removed.asLeft
      private def useEventState[B](k: K)(f: EventState[F, E, Option[A]] => F[B]): F[Option[B]] = {
        val doTheThing: F[Option[B]] = deferredMap
          .getOrAddF(k) {
            log.getOneState[A](k).unNone.compile.last.flatMap {
              case Some(state) =>
                EventState[F].initial[E, A](state).map(_.some)
              case None =>
                deferredMap.del(k).as(none)
            }
          }
          .flatMap {
            case Some(es) =>
              f(es).map(_.some)
            case None =>
              none.pure[F]
          }

        existenceCheck(k).ifM(
          doTheThing,
          deferredMap.del(k).as(none)
        )
      }

      def use[B](k: K)(f: A => F[B]): F[Option[B]] = {
        useEventState(k)(_.get.flatMap(_.traverse(f))).flatMap {
          case Some(Some(v)) => v.some.pure[F]
          case _             => none.pure[F]
        }
      }

      def useDontCache[B](k: K)(f: A => F[B]): F[Option[B]] = {
        deferredMap.getOpt(k).flatMap {
          case Some(Some(es)) => es.get.flatMap(_.traverse(f))
          case _ =>
            val getFromLog: F[Option[B]] = log.getOneState[A](k).unNone.compile.last.flatMap {
              case Some(v) => f(v).map(_.some)
              case None    => none.pure[F]
            }
            val del = deferredMap.del(k).as(none[B])
            existenceCheck(k).ifM(getFromLog, del)
        }
      }

      def addOnlyCached(e: E): F[Option[A]] =
        deferredMap
          .getOpt(e.getKey)
          .flatMap {
            case Some(Some(es)) =>
              log.add(e) >> es.doNext(e).flatMap {
                case Some(v) => v.some.pure[F] //State exists in cache
                case None    => deferredMap.del(e.getKey).as(none) //Key was removed after applying event
              }
            case Some(None) => log.add(e) >> deferredMap.del(e.getKey).as(none)
            case None       => log.add(e).as(none)
          }

      def addAndCache(e: E): F[Either[EmptyState, A]] =
        useEventState(e.getKey)(es => log.add(e) >> es.doNext(e)).flatMap {
          case Some(Some(v)) => v.asRight.pure[F] //State exists in cache
          case Some(None)    => deferredMap.del(e.getKey).as(removed) //Key was removed after applying event
          case None          =>
            //State does not exist in cache
            log.add(e).flatMap { _ =>
              None.handleEvent(e) match {
                case Some(v) =>
                  for {
                    d <- Deferred[F, Option[EventState[F, E, Option[A]]]]
                    _ <- deferredMap.add(e.getKey)(d)
                    es <- EventState[F].initial[E, A](v)
                    _ <- d.complete(es.some)
                  } yield v.asRight
                case None => notFound.pure[F]
              }
            }
        }

      def addAndRemove(e: E): F[Unit] = log.add(e) >> deferredMap.del(e.getKey).void

      def loadBatch(keys: NonEmptySet[K]): F[Map[K, A]] =
        log
          .getKeyedStateBatch[A](keys)
          .evalMap { m =>
            m.toList.traverse { case (k, v) =>
              for {
                d <- Deferred[F, Option[EventState[F, E, Option[A]]]]
                _ <- deferredMap.add(k)(d)
                es <- EventState[F].initial[E, A](v)
                _ <- d.complete(es.some)
              } yield k -> v
            }
          }
          .compile
          .lastOrError
          .map(_.toMap)

    }

    /** Create an EventStateCache backed by the supplied event log. States are kept in-memory for the specified duration
      * of time, and are then discarded. The next time a state is requested, it is restored from your event log.
      *
      * @param log
      *   Your event log you are restoring state from.
      * @param ttl
      *   The ttlation for states to remain in memory. Default is 2 minutes.
      * @param existenceCheck
      *   A function to quickly determine if a state exists or not before consulting the event log.
      * @return
      *   A new `EventStateCache` that loads states into memory and temporarily caches them.
      */
    def timed[K, E, A](
        log: KeyedFiniteEventLog[F, K, E, E],
        ttl: FiniteDuration = 2.minutes,
        existenceCheck: K => F[Boolean] = (_: K) => true.pure[F]
    )(implicit keyedState: KeyedState[K, E, A], F: Temporal[F]) = for {
      deferredMap <- DeferredMap[F].empty[K, Option[ExpiringRef[F, EventState[F, E, Option[A]]]]]
    } yield new EventStateCache[F, K, E, A] {
      private def notFound[A]: Either[EmptyState, A] = EmptyState.NotFound.asLeft
      private def removed[A]: Either[EmptyState, A] = EmptyState.Removed.asLeft
      private def useEventState[B](k: K)(f: EventState[F, E, Option[A]] => F[B]): F[Option[B]] = {
        val doTheThing: F[Option[B]] = deferredMap
          .getOrAddF(k) {
            log.getOneState[A](k).unNone.compile.last.flatMap {
              case Some(state) =>
                EventState[F].initial[E, A](state).flatMap { es =>
                  ExpiringRef[F]
                    .timed(es, ttl)
                    .flatTap(exp => Concurrent[F].start(exp.expired >> deferredMap.del(k)))
                    .map(_.some)
                }
              case None =>
                deferredMap.del(k).as(none)
            }
          }
          .flatMap {
            case Some(exp) =>
              exp.use(f)
            case None =>
              none.pure[F]
          }

        existenceCheck(k).ifM(
          doTheThing,
          deferredMap.del(k).as(none)
        )
      }

      def use[B](k: K)(f: A => F[B]): F[Option[B]] = {
        useEventState(k)(_.get.flatMap(_.traverse(f))).flatMap {
          case Some(Some(v)) => v.some.pure[F]
          case _             => none.pure[F]
        }
      }

      def useDontCache[B](k: K)(f: A => F[B]): F[Option[B]] = {
        deferredMap.getOpt(k).flatMap {
          case Some(Some(exp)) => exp.use(_.get.flatMap(_.traverse(f))).map(_.flatten)
          case _ =>
            val getFromLog: F[Option[B]] = log.getOneState[A](k).unNone.compile.last.flatMap {
              case Some(v) => f(v).map(_.some)
              case None    => none.pure[F]
            }
            val del = deferredMap.del(k).as(none[B])
            existenceCheck(k).ifM(getFromLog, del)
        }
      }

      def addOnlyCached(e: E): F[Option[A]] =
        deferredMap
          .getOpt(e.getKey)
          .flatMap {
            case Some(Some(exp)) =>
              exp.use(es => log.add(e) >> es.doNext(e)).flatMap {
                case Some(Some(v)) => v.some.pure[F] //State exists in cache
                case Some(None)    => deferredMap.del(e.getKey).as(none) //Key was removed after applying event
                case None          => log.add(e).as(none) //State does not exist in cache
              }
            case Some(None) => log.add(e) >> deferredMap.del(e.getKey).as(none)
            case None       => log.add(e).as(none)
          }

      def addAndCache(e: E): F[Either[EmptyState, A]] =
        useEventState(e.getKey)(es => log.add(e) >> es.doNext(e)).flatMap {
          case Some(Some(v)) => v.asRight.pure[F] //State exists in cache
          case Some(None)    => deferredMap.del(e.getKey).as(removed) //Key was removed after applying event
          case None          =>
            //State does not exist in cache
            log.add(e).flatMap { _ =>
              None.handleEvent(e) match {
                case Some(v) =>
                  for {
                    d <- Deferred[F, Option[ExpiringRef[F, EventState[F, E, Option[A]]]]]
                    _ <- deferredMap.add(e.getKey)(d)
                    es <- EventState[F].initial[E, A](v)
                    expref <- ExpiringRef[F].timed(es, ttl)
                    _ <- d.complete(expref.some)
                  } yield v.asRight
                case None => notFound.pure[F]
              }
            }
        }

      def addAndRemove(e: E): F[Unit] = log.add(e) >> deferredMap.del(e.getKey).void

      def loadBatch(keys: NonEmptySet[K]): F[Map[K, A]] =
        log
          .getKeyedStateBatch[A](keys)
          .evalMap { m =>
            m.toList.traverse { case (k, v) =>
              for {
                d <- Deferred[F, Option[ExpiringRef[F, EventState[F, E, Option[A]]]]]
                _ <- deferredMap.add(k)(d)
                es <- EventState[F].initial[E, A](v)
                expref <- ExpiringRef[F].timed(es, ttl)
                _ <- d.complete(expref.some)
              } yield k -> v
            }
          }
          .compile
          .lastOrError
          .map(_.toMap)

    }
  }

  /** A set of constructors for entirely in-memory instances of `EventStateCache`. */
  def inMemory[F[_]: Concurrent] = new InMemoryEventStateCachePartiallyApplied[F]

  implicit def eventStateCacheProfunctor[F[_]: Functor, K]: Profunctor[EventStateCache[F, K, *, *]] =
    new Profunctor[EventStateCache[F, K, *, *]] {
      override def rmap[A, B, C](fab: EventStateCache[F, K, A, B])(f: B => C): EventStateCache[F, K, A, C] =
        new EventStateCache[F, K, A, C] {
          def use[D](k: K)(fun: C => F[D]): F[Option[D]] = fab.use(k)(b => fun(f(b)))
          def useDontCache[D](k: K)(fun: C => F[D]): F[Option[D]] = fab.useDontCache(k)(b => fun(f(b)))
          def addOnlyCached(e: A): F[Option[C]] = fab.addOnlyCached(e).map(_.map(f))
          def addAndCache(e: A): F[Either[EmptyState, C]] = fab.addAndCache(e).map(_.map(f))
          def addAndRemove(e: A): F[Unit] = fab.addAndRemove(e)
          def loadBatch(keys: NonEmptySet[K]): F[Map[K, C]] = fab.loadBatch(keys).map(_.view.mapValues(f).toMap)

<<<<<<< HEAD
  /** A set of constructors for `EventStateCache` where you can use a different effect for your internal
    * `EventStateCache`.
    */
  def in[F[_]: Sync, G[_]: Concurrent] = new EventStateCachePartiallyApplied[F, G]
=======
        }
      override def lmap[A, B, C](fab: EventStateCache[F, K, A, B])(f: C => A): EventStateCache[F, K, C, B] =
        new EventStateCache[F, K, C, B] {
          def use[D](k: K)(fun: B => F[D]): F[Option[D]] = fab.use(k)(fun)
          def useDontCache[D](k: K)(fun: B => F[D]): F[Option[D]] = fab.useDontCache(k)(fun)
          def addOnlyCached(e: C): F[Option[B]] = fab.addOnlyCached(f(e))
          def addAndCache(e: C): F[Either[EmptyState, B]] = fab.addAndCache(f(e))
          def addAndRemove(e: C): F[Unit] = fab.addAndRemove(f(e))
          def loadBatch(keys: NonEmptySet[K]): F[Map[K, B]] = fab.loadBatch(keys)

        }
      def dimap[A, B, C, D](fab: EventStateCache[F, K, A, B])(f: C => A)(g: B => D): EventStateCache[F, K, C, D] =
        new EventStateCache[F, K, C, D] {
          def use[E](k: K)(fun: D => F[E]): F[Option[E]] = fab.use(k)(b => fun(g(b)))
          def useDontCache[E](k: K)(fun: D => F[E]): F[Option[E]] = fab.useDontCache(k)(b => fun(g(b)))
          def addOnlyCached(e: C): F[Option[D]] = fab.addOnlyCached(f(e)).map(_.map(g))
          def addAndCache(e: C): F[Either[EmptyState, D]] = fab.addAndCache(f(e)).map(_.map(g))
          def addAndRemove(e: C): F[Unit] = fab.addAndRemove(f(e))
          def loadBatch(keys: NonEmptySet[K]): F[Map[K, D]] = fab.loadBatch(keys).map(_.view.mapValues(g).toMap)
        }
    }
>>>>>>> aef6a5b0
}<|MERGE_RESOLUTION|>--- conflicted
+++ resolved
@@ -46,13 +46,8 @@
     */
   def useDontCache[B](k: K)(f: A => F[B]): F[Option[B]]
 
-<<<<<<< HEAD
-  /** Applies an event to your event log, and then to any in-memory states. If necessary, will try to load state from
-    * the event log and cache state as necessary.
-=======
   /** Applies an event to your event log, and then to any in-memory states.
     * If necessary, will try to load state from the event log and cache state.
->>>>>>> aef6a5b0
     *
     * If you would like newly-initialized states to be cached in-memory, use `addAndCache` instead.
     *
@@ -73,17 +68,11 @@
     */
   def addAndCache(e: E): F[Either[EmptyState, A]]
 
-<<<<<<< HEAD
-  /** Applies an event to only the event log, deleting any key that might have matched the event from your cache. After
-    * calling this, If you try to use state that this event maps to, you will reload state from the event log on the
-    * next access. This is to ensure internal consistency and the event log as your source of truth.
-=======
   /** Applies an event to only the event log, removing any key that might have matched the event from your cache.
     * After calling this, If you try to use state that this event maps to, you will reload state from the event log on the next access.
     * This is to ensure internal consistency and the event log as your source of truth.
     *
     * @param e The event you are applying to your event log.
->>>>>>> aef6a5b0
     */
   def addAndRemove(e: E): F[Unit]
 
@@ -127,49 +116,17 @@
     * event. For consistency, every state that matches the key from your events will be removed from the cache. This
     * ensures that, if you try to use state that these events map to, you will get the correct state back.
     */
-<<<<<<< HEAD
-  def hookupQuickWithInput(implicit F: Functor[F]): Pipe[F, E, E] = _.evalMap(e => addQuick(e).as(e))
-
-  /** Similar to `EventLog#localizeInput`, this allows you to transform the expected input event type. */
-  def localizeInput[EE](f: EE => E): EventStateCache[F, K, EE, A] = new EventStateCache[F, K, EE, A] {
-    def use[B](k: K)(f: A => F[B]): F[Option[B]] = self.use(k)(f)
-    def useDontCache[B](k: K)(f: A => F[B]): F[Option[B]] = self.useDontCache(k)(f)
-    def addOnlyCached(e: EE): F[Option[A]] = self.addOnlyCached(f(e))
-    def addAndCache(e: EE): F[Either[EmptyState, A]] = self.addAndCache(f(e))
-    def addQuick(e: EE): F[Unit] = self.addQuick((f(e)))
-  }
-
-  /** Similar to `EventLog#mapOutput`, this allows you to transform the state result on output. Note: does not affect
-    * stored states, only the output value.
-    */
-  def mapState[AA](mapF: A => AA)(implicit F: Applicative[F]): EventStateCache[F, K, E, AA] =
-    new EventStateCache[F, K, E, AA] {
-      def use[B](k: K)(f: AA => F[B]): F[Option[B]] = self.use(k)(a => f(mapF(a)))
-      def useDontCache[B](k: K)(f: AA => F[B]): F[Option[B]] = self.useDontCache(k)(a => f(mapF(a)))
-      def addOnlyCached(e: E): F[Option[AA]] = self.addOnlyCached(e).map(_.map(mapF))
-      def addAndCache(e: E): F[Either[EmptyState, AA]] = self.addAndCache(e).map(_.map(mapF))
-      def addQuick(e: E): F[Unit] = self.addQuick(e)
-    }
-=======
   def hookupQuickWithInput(implicit F: Functor[F]): Pipe[F, E, E] = _.evalMap(e => addAndRemove(e).as(e))
->>>>>>> aef6a5b0
 }
 
 object EventStateCache {
 
   final class InMemoryEventStateCachePartiallyApplied[F[_]: Concurrent]() {
 
-<<<<<<< HEAD
-    /** Create an EventStateCache backed by the supplied event log. As many as `maxStates` states are kept in-memory at
-      * once, with the least-recently-used ones removed if that limit is reached. States are also kept in-memory for the
-      * specified duration of time, and are then discarded. The next time a state is requested, if it has expired or
-      * been removed after hitting the max bound, it is restored from your event log.
-=======
     /** Create an in-memory EventStateCache backed by the supplied event log.
       * As many as `maxStates` states are kept in-memory at once, with the least-recently-used ones removed if that limit is reached.
       * States are also kept in-memory for the specified duration of time, and are then discarded.
       * The next time a state is requested, if it has expired or been removed after hitting the max bound, it is restored from your event log.
->>>>>>> aef6a5b0
       *
       * @param log
       *   Your event log you are restoring state from.
@@ -315,15 +272,9 @@
       }
     }
 
-<<<<<<< HEAD
-    /** Create an EventStateCache backed by the supplied event log. Buffers up to `maxStates` states in-memory at once,
-      * with the least-recently-used ones removed if that limit is reached. The next time a state is requested after
-      * being removed, it is restored from your event log.
-=======
     /** Create an in-memory EventStateCache backed by the supplied event log.
       * Buffers up to `maxStates` states in-memory at once, with the least-recently-used ones removed if that limit is reached.
       * The next time a state is requested after being removed, it is restored from your event log.
->>>>>>> aef6a5b0
       *
       * @param log
       *   Your event log you are restoring state from.
@@ -462,15 +413,9 @@
 
     }
 
-<<<<<<< HEAD
-    /** Create an EventStateCache backed by the supplied event log. Buffers up to `maxStates` states in-memory at once,
-      * with the least-recently-used ones removed if that limit is reached. The next time a state is requested after
-      * being removed, it is restored from your event log.
-=======
     /** Create an in-memory EventStateCache backed by the supplied event log.
       * Buffers up to `maxStates` states in-memory at once, with the least-recently-used ones removed if that limit is reached.
       * The next time a state is requested after being removed, it is restored from your event log.
->>>>>>> aef6a5b0
       *
       * @param log
       *   Your event log you are restoring state from.
@@ -729,12 +674,6 @@
           def addAndRemove(e: A): F[Unit] = fab.addAndRemove(e)
           def loadBatch(keys: NonEmptySet[K]): F[Map[K, C]] = fab.loadBatch(keys).map(_.view.mapValues(f).toMap)
 
-<<<<<<< HEAD
-  /** A set of constructors for `EventStateCache` where you can use a different effect for your internal
-    * `EventStateCache`.
-    */
-  def in[F[_]: Sync, G[_]: Concurrent] = new EventStateCachePartiallyApplied[F, G]
-=======
         }
       override def lmap[A, B, C](fab: EventStateCache[F, K, A, B])(f: C => A): EventStateCache[F, K, C, B] =
         new EventStateCache[F, K, C, B] {
@@ -756,5 +695,4 @@
           def loadBatch(keys: NonEmptySet[K]): F[Map[K, D]] = fab.loadBatch(keys).map(_.view.mapValues(g).toMap)
         }
     }
->>>>>>> aef6a5b0
 }