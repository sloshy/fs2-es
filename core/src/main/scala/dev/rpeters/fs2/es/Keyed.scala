--- conflicted
+++ resolved
@@ -1,14 +1,9 @@
 package dev.rpeters.fs2.es
 
-<<<<<<< HEAD
-/** A type class defining the ability to extract a "key" from some value, where a "key" is some data you can derive from
-  * it. A weaker version of `Initial` that only specifies the ability to extract a key, with no initialization.
-=======
 import cats.Contravariant
 
 /** A type class defining the ability to extract a "key" from some value, where a "key" is some data you can derive from it.
   * A weaker version of `Initial` that only specifies the ability to extract a key, with no initialization.
->>>>>>> aef6a5b0
   *
   * To be lawful, you only have to assert that `getKey(a) == getKey(a)` for all `a`.
   *
